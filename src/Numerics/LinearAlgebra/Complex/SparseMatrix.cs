﻿// <copyright file="SparseMatrix.cs" company="Math.NET">
// Math.NET Numerics, part of the Math.NET Project
// http://numerics.mathdotnet.com
// http://github.com/mathnet/mathnet-numerics
// http://mathnetnumerics.codeplex.com
//
// Copyright (c) 2009-2013 Math.NET
//
// Permission is hereby granted, free of charge, to any person
// obtaining a copy of this software and associated documentation
// files (the "Software"), to deal in the Software without
// restriction, including without limitation the rights to use,
// copy, modify, merge, publish, distribute, sublicense, and/or sell
// copies of the Software, and to permit persons to whom the
// Software is furnished to do so, subject to the following
// conditions:
//
// The above copyright notice and this permission notice shall be
// included in all copies or substantial portions of the Software.
//
// THE SOFTWARE IS PROVIDED "AS IS", WITHOUT WARRANTY OF ANY KIND,
// EXPRESS OR IMPLIED, INCLUDING BUT NOT LIMITED TO THE WARRANTIES
// OF MERCHANTABILITY, FITNESS FOR A PARTICULAR PURPOSE AND
// NONINFRINGEMENT. IN NO EVENT SHALL THE AUTHORS OR COPYRIGHT
// HOLDERS BE LIABLE FOR ANY CLAIM, DAMAGES OR OTHER LIABILITY,
// WHETHER IN AN ACTION OF CONTRACT, TORT OR OTHERWISE, ARISING
// FROM, OUT OF OR IN CONNECTION WITH THE SOFTWARE OR THE USE OR
// OTHER DEALINGS IN THE SOFTWARE.
// </copyright>

namespace MathNet.Numerics.LinearAlgebra.Complex
{
    using Generic;
    using Storage;
    using System;
    using System.Collections.Generic;
    using System.Diagnostics;
    using System.Numerics;

    /// <summary>
    /// A Matrix with sparse storage, intended for very large matrices where most of the cells are zero.
    /// The underlying storage scheme is 3-array compressed-sparse-row (CSR) Format.
    /// <a href="http://en.wikipedia.org/wiki/Sparse_matrix#Compressed_sparse_row_.28CSR_or_CRS.29">Wikipedia - CSR</a>.
    /// </summary>
    [Serializable]
    [DebuggerDisplay("SparseMatrix {RowCount}x{ColumnCount}-Complex {NonZerosCount}-NonZero")]
    public class SparseMatrix : Matrix
    {
        readonly SparseCompressedRowMatrixStorage<Complex> _storage;

        /// <summary>
        /// Gets the number of non zero elements in the matrix.
        /// </summary>
        /// <value>The number of non zero elements.</value>
        public int NonZerosCount
        {
            get { return _storage.ValueCount; }
        }

        /// <summary>
        /// Create a new sparse matrix straight from an initialized matrix storage instance.
        /// The storage is used directly without copying.
        /// Intended for advanced scenarios where you're working directly with
        /// storage for performance or interop reasons.
        /// </summary>
        public SparseMatrix(SparseCompressedRowMatrixStorage<Complex> storage)
            : base(storage)
        {
            _storage = storage;
        }

        /// <summary>
        /// Create a new square sparse matrix with the given number of rows and columns.
        /// All cells of the matrix will be initialized to zero.
        /// Zero-length matrices are not supported.
        /// </summary>
        /// <exception cref="ArgumentException">If the order is less than one.</exception>
        public SparseMatrix(int order)
            : this(order, order)
        {
        }

        /// <summary>
        /// Create a new sparse matrix with the given number of rows and columns.
        /// All cells of the matrix will be initialized to zero.
        /// Zero-length matrices are not supported.
        /// </summary>
        /// <exception cref="ArgumentException">If the row or column count is less than one.</exception>
        public SparseMatrix(int rows, int columns)
            : this(new SparseCompressedRowMatrixStorage<Complex>(rows, columns))
        {
        }

        /// <summary>
        /// Create a new sparse matrix as a copy of the given other matrix.
        /// This new matrix will be independent from the other matrix.
        /// A new memory block will be allocated for storing the matrix.
        /// </summary>
        public static SparseMatrix OfMatrix(Matrix<Complex> matrix)
        {
            return new SparseMatrix(SparseCompressedRowMatrixStorage<Complex>.OfMatrix(matrix.Storage));
        }

        /// <summary>
        /// Create a new sparse matrix as a copy of the given two-dimensional array.
        /// This new matrix will be independent from the provided array.
        /// A new memory block will be allocated for storing the matrix.
        /// </summary>
        public static SparseMatrix OfArray(Complex[,] array)
        {
            return new SparseMatrix(SparseCompressedRowMatrixStorage<Complex>.OfArray(array));
        }

        /// <summary>
        /// Create a new sparse matrix as a copy of the given indexed enumerable.
        /// Keys must be provided at most once, zero is assumed if a key is omitted.
        /// This new matrix will be independent from the enumerable.
        /// A new memory block will be allocated for storing the matrix.
        /// </summary>
        public static SparseMatrix OfIndexed(int rows, int columns, IEnumerable<Tuple<int, int, Complex>> enumerable)
        {
            return new SparseMatrix(SparseCompressedRowMatrixStorage<Complex>.OfIndexedEnumerable(rows, columns, enumerable));
        }

        /// <summary>
        /// Create a new sparse matrix as a copy of the given enumerable.
        /// The enumerable is assumed to be in row-major order (row by row).
        /// This new matrix will be independent from the enumerable.
        /// A new memory block will be allocated for storing the vector.
        /// </summary>
        /// <seealso href="http://en.wikipedia.org/wiki/Row-major_order"/>
        public static SparseMatrix OfRowMajor(int rows, int columns, IEnumerable<Complex> rowMajor)
        {
            return new SparseMatrix(SparseCompressedRowMatrixStorage<Complex>.OfRowMajorEnumerable(rows, columns, rowMajor));
        }

        /// <summary>
        /// Create a new sparse matrix with the given number of rows and columns as a copy of the given array.
        /// The array is assumed to be in column-major order (column by column).
        /// This new matrix will be independent from the provided array.
        /// A new memory block will be allocated for storing the matrix.
        /// </summary>
        /// <seealso href="http://en.wikipedia.org/wiki/Row-major_order"/>
        public static SparseMatrix OfColumnMajor(int rows, int columns, IList<Complex> columnMajor)
        {
            return new SparseMatrix(SparseCompressedRowMatrixStorage<Complex>.OfColumnMajorList(rows, columns, columnMajor));
        }

        /// <summary>
        /// Create a new sparse matrix as a copy of the given enumerable of enumerable columns.
        /// Each enumerable in the master enumerable specifies a column.
        /// This new matrix will be independent from the enumerables.
        /// A new memory block will be allocated for storing the matrix.
        /// </summary>
        public static SparseMatrix OfColumns(int rows, int columns, IEnumerable<IEnumerable<Complex>> data)
        {
            return new SparseMatrix(SparseCompressedRowMatrixStorage<Complex>.OfColumnEnumerables(rows, columns, data));
        }

        /// <summary>
        /// Create a new sparse matrix as a copy of the given enumerable of enumerable columns.
        /// Each enumerable in the master enumerable specifies a column.
        /// This new matrix will be independent from the enumerables.
        /// A new memory block will be allocated for storing the matrix.
        /// </summary>
        public static SparseMatrix OfColumnsCovariant<TColumn>(int rows, int columns, IEnumerable<TColumn> data)
            // NOTE: flexible typing to 'backport' generic covariance.
            where TColumn : IEnumerable<Complex>
        {
            return new SparseMatrix(SparseCompressedRowMatrixStorage<Complex>.OfColumnEnumerables(rows, columns, data));
        }

        /// <summary>
        /// Create a new sparse matrix as a copy of the given enumerable of enumerable rows.
        /// Each enumerable in the master enumerable specifies a row.
        /// This new matrix will be independent from the enumerables.
        /// A new memory block will be allocated for storing the matrix.
        /// </summary>
        public static SparseMatrix OfRows(int rows, int columns, IEnumerable<IEnumerable<Complex>> data)
        {
            return new SparseMatrix(SparseCompressedRowMatrixStorage<Complex>.OfRowEnumerables(rows, columns, data));
        }

        /// <summary>
        /// Create a new sparse matrix as a copy of the given enumerable of enumerable rows.
        /// Each enumerable in the master enumerable specifies a row.
        /// This new matrix will be independent from the enumerables.
        /// A new memory block will be allocated for storing the matrix.
        /// </summary>
        public static SparseMatrix OfRowsCovariant<TRow>(int rows, int columns, IEnumerable<TRow> data)
            // NOTE: flexible typing to 'backport' generic covariance.
            where TRow : IEnumerable<Complex>
        {
            return new SparseMatrix(SparseCompressedRowMatrixStorage<Complex>.OfRowEnumerables(rows, columns, data));
        }

        /// <summary>
        /// Create a new sparse matrix and initialize each value using the provided init function.
        /// </summary>
        public static SparseMatrix Create(int rows, int columns, Func<int, int, Complex> init)
        {
            return new SparseMatrix(SparseCompressedRowMatrixStorage<Complex>.OfInit(rows, columns, init));
        }

        /// <summary>
        /// Create a new sparse matrix with the given number of rows and columns.
        /// All cells of the matrix will be initialized to the provided value.
        /// Zero-length matrices are not supported.
        /// </summary>
        /// <exception cref="ArgumentException">If the row or column count is less than one.</exception>
        [Obsolete("Use a dense matrix or SparseMatrix.Create instead. Scheduled for removal in v3.0.")]
        public SparseMatrix(int rows, int columns, Complex value)
            : this(SparseCompressedRowMatrixStorage<Complex>.OfInit(rows, columns, (i, j) => value))
        {
        }

        /// <summary>
        /// Create a new sparse matrix with the given number of rows and columns as a copy of the given array.
        /// The array is assumed to be in column-major order (column by column).
        /// This new matrix will be independent from the provided array.
        /// A new memory block will be allocated for storing the matrix.
        /// </summary>
        /// <seealso href="http://en.wikipedia.org/wiki/Row-major_order"/>
        [Obsolete("Use SparseMatrix.OfColumnMajor instead. Scheduled for removal in v3.0.")]
        public SparseMatrix(int rows, int columns, Complex[] array)
            : this(SparseCompressedRowMatrixStorage<Complex>.OfColumnMajorList(rows, columns, array))
        {
        }

        /// <summary>
        /// Create a new sparse matrix as a copy of the given two-dimensional array.
        /// This new matrix will be independent from the provided array.
        /// A new memory block will be allocated for storing the matrix.
        /// </summary>
        [Obsolete("Use SparseMatrix.OfArray instead. Scheduled for removal in v3.0.")]
        public SparseMatrix(Complex[,] array)
            : this(SparseCompressedRowMatrixStorage<Complex>.OfArray(array))
        {
        }

        /// <summary>
        /// Create a new sparse matrix as a copy of the given other matrix.
        /// This new matrix will be independent from the other matrix.
        /// A new memory block will be allocated for storing the matrix.
        /// </summary>
        [Obsolete("Use SparseMatrix.OfMatrix instead. Scheduled for removal in v3.0.")]
        public SparseMatrix(Matrix<Complex> matrix)
            : this(SparseCompressedRowMatrixStorage<Complex>.OfMatrix(matrix.Storage))
        {
        }

        /// <summary>
        /// Creates a <c>SparseMatrix</c> for the given number of rows and columns.
        /// </summary>
        /// <param name="numberOfRows">The number of rows.</param>
        /// <param name="numberOfColumns">The number of columns.</param>
        /// <param name="fullyMutable">True if all fields must be mutable (e.g. not a diagonal matrix).</param>
        /// <returns>
        /// A <c>SparseMatrix</c> with the given dimensions.
        /// </returns>
        public override Matrix<Complex> CreateMatrix(int numberOfRows, int numberOfColumns, bool fullyMutable = false)
        {
            return new SparseMatrix(numberOfRows, numberOfColumns);
        }

        /// <summary>
        /// Creates a <see cref="SparseVector"/> with a the given dimension.
        /// </summary>
        /// <param name="size">The size of the vector.</param>
        /// <param name="fullyMutable">True if all fields must be mutable.</param>
        /// <returns>
        /// A <see cref="SparseVector"/> with the given dimension.
        /// </returns>
        public override Vector<Complex> CreateVector(int size, bool fullyMutable = false)
        {
            return new SparseVector(size);
        }

        /// <summary>
        /// Returns a new matrix containing the lower triangle of this matrix.
        /// </summary>
        /// <returns>The lower triangle of this matrix.</returns>
        public override Matrix<Complex> LowerTriangle()
        {
            var result = CreateMatrix(RowCount, ColumnCount);
            LowerTriangleImpl(result);
            return result;
        }

        /// <summary>
        /// Puts the lower triangle of this matrix into the result matrix.
        /// </summary>
        /// <param name="result">Where to store the lower triangle.</param>
        /// <exception cref="ArgumentNullException">If <paramref name="result"/> is <see langword="null" />.</exception>
        /// <exception cref="ArgumentException">If the result matrix's dimensions are not the same as this matrix.</exception>
        public override void LowerTriangle(Matrix<Complex> result)
        {
            if (result == null)
            {
                throw new ArgumentNullException("result");
            }

            if (result.RowCount != RowCount || result.ColumnCount != ColumnCount)
            {
                throw DimensionsDontMatch<ArgumentException>(this, result);
            }

            if (ReferenceEquals(this, result))
            {
                var tmp = result.CreateMatrix(result.RowCount, result.ColumnCount);
                LowerTriangle(tmp);
                tmp.CopyTo(result);
            }
            else
            {
                result.Clear();
                LowerTriangleImpl(result);
            }
        }

        /// <summary>
        /// Puts the lower triangle of this matrix into the result matrix.
        /// </summary>
        /// <param name="result">Where to store the lower triangle.</param>
        private void LowerTriangleImpl(Matrix<Complex> result)
        {
            var rowPointers = _storage.RowPointers;
            var columnIndices = _storage.ColumnIndices;
            var values = _storage.Values;
            var valueCount = _storage.ValueCount;

            for (var row = 0; row < result.RowCount; row++)
            {
                var startIndex = rowPointers[row];
                var endIndex = row < rowPointers.Length - 1 ? rowPointers[row + 1] : valueCount;
                for (var j = startIndex; j < endIndex; j++)
                {
                    if (row >= columnIndices[j])
                    {
                        result.At(row, columnIndices[j], values[j]);
                    }
                }
            }
        }

        /// <summary>
        /// Returns a new matrix containing the upper triangle of this matrix.
        /// </summary>
        /// <returns>The upper triangle of this matrix.</returns>
        public override Matrix<Complex> UpperTriangle()
        {
            var result = CreateMatrix(RowCount, ColumnCount);
            UpperTriangleImpl(result);
            return result;
        }

        /// <summary>
        /// Puts the upper triangle of this matrix into the result matrix.
        /// </summary>
        /// <param name="result">Where to store the lower triangle.</param>
        /// <exception cref="ArgumentNullException">If <paramref name="result"/> is <see langword="null" />.</exception>
        /// <exception cref="ArgumentException">If the result matrix's dimensions are not the same as this matrix.</exception>
        public override void UpperTriangle(Matrix<Complex> result)
        {
            if (result == null)
            {
                throw new ArgumentNullException("result");
            }

            if (result.RowCount != RowCount || result.ColumnCount != ColumnCount)
            {
                throw DimensionsDontMatch<ArgumentException>(this, result);
            }

            if (ReferenceEquals(this, result))
            {
                var tmp = result.CreateMatrix(result.RowCount, result.ColumnCount);
                UpperTriangle(tmp);
                tmp.CopyTo(result);
            }
            else
            {
                result.Clear();
                UpperTriangleImpl(result);
            }
        }

        /// <summary>
        /// Puts the upper triangle of this matrix into the result matrix.
        /// </summary>
        /// <param name="result">Where to store the lower triangle.</param>
        private void UpperTriangleImpl(Matrix<Complex> result)
        {
            var rowPointers = _storage.RowPointers;
            var columnIndices = _storage.ColumnIndices;
            var values = _storage.Values;
            var valueCount = _storage.ValueCount;

            for (var row = 0; row < result.RowCount; row++)
            {
                var startIndex = rowPointers[row];
                var endIndex = row < rowPointers.Length - 1 ? rowPointers[row + 1] : valueCount;
                for (var j = startIndex; j < endIndex; j++)
                {
                    if (row <= columnIndices[j])
                    {
                        result.At(row, columnIndices[j], values[j]);
                    }
                }
            }
        }

        /// <summary>
        /// Returns a new matrix containing the lower triangle of this matrix. The new matrix
        /// does not contain the diagonal elements of this matrix.
        /// </summary>
        /// <returns>The lower triangle of this matrix.</returns>
        public override Matrix<Complex> StrictlyLowerTriangle()
        {
            var result = CreateMatrix(RowCount, ColumnCount);
            StrictlyLowerTriangleImpl(result);
            return result;
        }

        /// <summary>
        /// Puts the strictly lower triangle of this matrix into the result matrix.
        /// </summary>
        /// <param name="result">Where to store the lower triangle.</param>
        /// <exception cref="ArgumentNullException">If <paramref name="result"/> is <see langword="null" />.</exception>
        /// <exception cref="ArgumentException">If the result matrix's dimensions are not the same as this matrix.</exception>
        public override void StrictlyLowerTriangle(Matrix<Complex> result)
        {
            if (result == null)
            {
                throw new ArgumentNullException("result");
            }

            if (result.RowCount != RowCount || result.ColumnCount != ColumnCount)
            {
                throw DimensionsDontMatch<ArgumentException>(this, result);
            }

            if (ReferenceEquals(this, result))
            {
                var tmp = result.CreateMatrix(result.RowCount, result.ColumnCount);
                StrictlyLowerTriangle(tmp);
                tmp.CopyTo(result);
            }
            else
            {
                result.Clear();
                StrictlyLowerTriangleImpl(result);
            }
        }

        /// <summary>
        /// Puts the strictly lower triangle of this matrix into the result matrix.
        /// </summary>
        /// <param name="result">Where to store the lower triangle.</param>
        private void StrictlyLowerTriangleImpl(Matrix<Complex> result)
        {
            var rowPointers = _storage.RowPointers;
            var columnIndices = _storage.ColumnIndices;
            var values = _storage.Values;
            var valueCount = _storage.ValueCount;

            for (var row = 0; row < result.RowCount; row++)
            {
                var startIndex = rowPointers[row];
                var endIndex = row < rowPointers.Length - 1 ? rowPointers[row + 1] : valueCount;
                for (var j = startIndex; j < endIndex; j++)
                {
                    if (row > columnIndices[j])
                    {
                        result.At(row, columnIndices[j], values[j]);
                    }
                }
            }
        }

        /// <summary>
        /// Returns a new matrix containing the upper triangle of this matrix. The new matrix
        /// does not contain the diagonal elements of this matrix.
        /// </summary>
        /// <returns>The upper triangle of this matrix.</returns>
        public override Matrix<Complex> StrictlyUpperTriangle()
        {
            var result = CreateMatrix(RowCount, ColumnCount);
            StrictlyUpperTriangleImpl(result);
            return result;
        }

        /// <summary>
        /// Puts the strictly upper triangle of this matrix into the result matrix.
        /// </summary>
        /// <param name="result">Where to store the lower triangle.</param>
        /// <exception cref="ArgumentNullException">If <paramref name="result"/> is <see langword="null" />.</exception>
        /// <exception cref="ArgumentException">If the result matrix's dimensions are not the same as this matrix.</exception>
        public override void StrictlyUpperTriangle(Matrix<Complex> result)
        {
            if (result == null)
            {
                throw new ArgumentNullException("result");
            }

            if (result.RowCount != RowCount || result.ColumnCount != ColumnCount)
            {
                throw DimensionsDontMatch<ArgumentException>(this, result);
            }

            if (ReferenceEquals(this, result))
            {
                var tmp = result.CreateMatrix(result.RowCount, result.ColumnCount);
                StrictlyUpperTriangle(tmp);
                tmp.CopyTo(result);
            }
            else
            {
                result.Clear();
                StrictlyUpperTriangleImpl(result);
            }
        }

        /// <summary>
        /// Puts the strictly upper triangle of this matrix into the result matrix.
        /// </summary>
        /// <param name="result">Where to store the lower triangle.</param>
        private void StrictlyUpperTriangleImpl(Matrix<Complex> result)
        {
            var rowPointers = _storage.RowPointers;
            var columnIndices = _storage.ColumnIndices;
            var values = _storage.Values;
            var valueCount = _storage.ValueCount;

            for (var row = 0; row < result.RowCount; row++)
            {
                var startIndex = rowPointers[row];
                var endIndex = row < rowPointers.Length - 1 ? rowPointers[row + 1] : valueCount;
                for (var j = startIndex; j < endIndex; j++)
                {
                    if (row < columnIndices[j])
                    {
                        result.At(row, columnIndices[j], values[j]);
                    }
                }
            }
        }

        /// <summary>
        /// Returns the transpose of this matrix.
        /// </summary>
        /// <returns>The transpose of this matrix.</returns>
        public override Matrix<Complex> Transpose()
        {
            var rowPointers = _storage.RowPointers;
            var columnIndices = _storage.ColumnIndices;
            var values = _storage.Values;
            var valueCount = _storage.ValueCount;

            var ret = new SparseCompressedRowMatrixStorage<Complex>(ColumnCount, RowCount)
                {
                    ColumnIndices = new int[valueCount],
                    Values = new Complex[valueCount]
                };

            // Do an 'inverse' CopyTo iterate over the rows
            for (var i = 0; i < rowPointers.Length; i++)
            {
                // Get the begin / end index for the current row
                var startIndex = rowPointers[i];
                var endIndex = i < rowPointers.Length - 1 ? rowPointers[i + 1] : NonZerosCount;

                // Get the values for the current row
                if (startIndex == endIndex)
                {
                    // Begin and end are equal. There are no values in the row, Move to the next row
                    continue;
                }

                for (var j = startIndex; j < endIndex; j++)
                {
                    ret.At(columnIndices[j], i, values[j]);
                }
            }

            return new SparseMatrix(ret);
        }

        /// <summary>Calculates the Frobenius norm of this matrix.</summary>
        /// <returns>The Frobenius norm of this matrix.</returns>
        public override Complex FrobeniusNorm()
        {
            var aat = (SparseCompressedRowMatrixStorage<Complex>) (this*ConjugateTranspose()).Storage;
            var norm = 0d;

            for (var i = 0; i < aat.RowPointers.Length; i++)
            {
                // Get the begin / end index for the current row
                var startIndex = aat.RowPointers[i];
                var endIndex = i < aat.RowPointers.Length - 1 ? aat.RowPointers[i + 1] : aat.ValueCount;

                // Get the values for the current row
                if (startIndex == endIndex)
                {
                    // Begin and end are equal. There are no values in the row, Move to the next row
                    continue;
                }

                for (var j = startIndex; j < endIndex; j++)
                {
                    if (i == aat.ColumnIndices[j])
                    {
                        norm += aat.Values[j].Magnitude;
                    }
                }
            }

            norm = Math.Sqrt(norm);
            return norm;
        }

        /// <summary>Calculates the infinity norm of this matrix.</summary>
        /// <returns>The infinity norm of this matrix.</returns>
        public override Complex InfinityNorm()
        {
            var rowPointers = _storage.RowPointers;
            var values = _storage.Values;
            var valueCount = _storage.ValueCount;

            var norm = 0d;
            for (var i = 0; i < rowPointers.Length; i++)
            {
                // Get the begin / end index for the current row
                var startIndex = rowPointers[i];
                var endIndex = i < rowPointers.Length - 1 ? rowPointers[i + 1] : valueCount;

                // Get the values for the current row
                if (startIndex == endIndex)
                {
                    // Begin and end are equal. There are no values in the row, Move to the next row
                    continue;
                }

                var s = 0.0;
                for (var j = startIndex; j < endIndex; j++)
                {
                    s += values[j].Magnitude;
                }

                norm = Math.Max(norm, s);
            }

            return norm;
        }

        #region Static constructors for special matrices.
        /// <summary>
        /// Initializes a square <see cref="SparseMatrix"/> with all zero's except for ones on the diagonal.
        /// </summary>
        /// <param name="order">the size of the square matrix.</param>
        /// <returns>Identity <c>SparseMatrix</c></returns>
        /// <exception cref="ArgumentException">
        /// If <paramref name="order"/> is less than one.
        /// </exception>
        public static SparseMatrix Identity(int order)
        {
            var m = new SparseCompressedRowMatrixStorage<Complex>(order, order)
                {
                    ValueCount = order,
                    Values = new Complex[order],
                    ColumnIndices = new int[order]
                };

            for (var i = 0; i < order; i++)
            {
                m.Values[i] = 1d;
                m.ColumnIndices[i] = i;
                m.RowPointers[i] = i;
            }

            return new SparseMatrix(m);
        }
        #endregion

        /// <summary>
        /// Adds another matrix to this matrix.
        /// </summary>
        /// <param name="other">The matrix to add to this matrix.</param>
        /// <param name="result">The matrix to store the result of the addition.</param>
        /// <exception cref="ArgumentNullException">If the other matrix is <see langword="null"/>.</exception>
        /// <exception cref="ArgumentOutOfRangeException">If the two matrices don't have the same dimensions.</exception>
        protected override void DoAdd(Matrix<Complex> other, Matrix<Complex> result)
        {
            var sparseOther = other as SparseMatrix;
            var sparseResult = result as SparseMatrix;
            if (sparseOther == null || sparseResult == null)
            {
                base.DoAdd(other, result);
                return;
            }

            if (ReferenceEquals(this, other))
            {
                if (!ReferenceEquals(this, result))
                {
                    CopyTo(result);
                }

                Control.LinearAlgebraProvider.ScaleArray(2.0, _storage.Values, _storage.Values);
                return;
            }

            SparseMatrix left;

            if (ReferenceEquals(sparseOther, sparseResult))
            {
                left = this;
            }
            else if (ReferenceEquals(this, sparseResult))
            {
                left = sparseOther;
            }
            else
            {
                CopyTo(sparseResult);
                left = sparseOther;
            }

            var leftStorage = left._storage;
            for (var i = 0; i < leftStorage.RowCount; i++)
            {
                // Get the begin / end index for the current row
                var startIndex = leftStorage.RowPointers[i];
                var endIndex = i < leftStorage.RowPointers.Length - 1 ? leftStorage.RowPointers[i + 1] : leftStorage.ValueCount;

                for (var j = startIndex; j < endIndex; j++)
                {
                    var columnIndex = leftStorage.ColumnIndices[j];
                    var resVal = leftStorage.Values[j] + result.At(i, columnIndex);
                    result.At(i, columnIndex, resVal);
                }
            }
        }

        /// <summary>
        /// Subtracts another matrix from this matrix.
        /// </summary>
        /// <param name="other">The matrix to subtract to this matrix.</param>
        /// <param name="result">The matrix to store the result of subtraction.</param>
        /// <exception cref="ArgumentNullException">If the other matrix is <see langword="null"/>.</exception>
        /// <exception cref="ArgumentOutOfRangeException">If the two matrices don't have the same dimensions.</exception>
        protected override void DoSubtract(Matrix<Complex> other, Matrix<Complex> result)
        {
            var sparseOther = other as SparseMatrix;
            var sparseResult = result as SparseMatrix;

            if (sparseOther == null || sparseResult == null)
            {
                base.DoSubtract(other, result);
                return;
            }

            if (ReferenceEquals(this, other))
            {
                result.Clear();
                return;
            }

            var otherStorage = sparseOther._storage;

            if (ReferenceEquals(this, sparseResult))
            {
                for (var i = 0; i < otherStorage.RowCount; i++)
                {
                    // Get the begin / end index for the current row
                    var startIndex = otherStorage.RowPointers[i];
                    var endIndex = i < otherStorage.RowPointers.Length - 1 ? otherStorage.RowPointers[i + 1] : otherStorage.ValueCount;

                    for (var j = startIndex; j < endIndex; j++)
                    {
                        var columnIndex = otherStorage.ColumnIndices[j];
                        var resVal = sparseResult.At(i, columnIndex) - otherStorage.Values[j];
                        result.At(i, columnIndex, resVal);
                    }
                }
            }
            else
            {
                if (!ReferenceEquals(sparseOther, sparseResult))
                {
                    sparseOther.CopyTo(sparseResult);
                }

                sparseResult.Negate(sparseResult);

                var rowPointers = _storage.RowPointers;
                var columnIndices = _storage.ColumnIndices;
                var values = _storage.Values;
                var valueCount = _storage.ValueCount;

                for (var i = 0; i < RowCount; i++)
                {
                    // Get the begin / end index for the current row
                    var startIndex = rowPointers[i];
                    var endIndex = i < rowPointers.Length - 1 ? rowPointers[i + 1] : valueCount;

                    for (var j = startIndex; j < endIndex; j++)
                    {
                        var columnIndex = columnIndices[j];
                        var resVal = sparseResult.At(i, columnIndex) + values[j];
                        result.At(i, columnIndex, resVal);
                    }
                }
            }
        }

        /// <summary>
        /// Multiplies each element of the matrix by a scalar and places results into the result matrix.
        /// </summary>
        /// <param name="scalar">The scalar to multiply the matrix with.</param>
        /// <param name="result">The matrix to store the result of the multiplication.</param>
        protected override void DoMultiply(Complex scalar, Matrix<Complex> result)
        {
            if (scalar == 1.0)
            {
                CopyTo(result);
                return;
            }

            if (scalar == 0.0 || NonZerosCount == 0)
            {
                result.Clear();
                return;
            }

            var sparseResult = result as SparseMatrix;
            if (sparseResult == null)
            {
                result.Clear();

                var rowPointers = _storage.RowPointers;
                var columnIndices = _storage.ColumnIndices;
                var values = _storage.Values;

                for (var row = 0; row < RowCount; row++)
                {
                    var start = rowPointers[row];
                    var end = rowPointers[row + 1];

                    if (start == end)
                    {
                        continue;
                    }

                    for (var index = start; index < end; index++)
                    {
                        var column = columnIndices[index];
                        result.At(row, column, values[index] * scalar);
                    }
                }
            }
            else
            {
                if (!ReferenceEquals(this, result))
                {
                    CopyTo(sparseResult);
                }

                Control.LinearAlgebraProvider.ScaleArray(scalar, sparseResult._storage.Values, sparseResult._storage.Values);
            }
        }

        /// <summary>
        /// Multiplies this matrix with another matrix and places the results into the result matrix.
        /// </summary>
        /// <param name="other">The matrix to multiply with.</param>
        /// <param name="result">The result of the multiplication.</param>
        protected override void DoMultiply(Matrix<Complex> other, Matrix<Complex> result)
        {
            result.Clear();
            var columnVector = new DenseVector(other.RowCount);

            var rowPointers = _storage.RowPointers;
            var columnIndices = _storage.ColumnIndices;
            var values = _storage.Values;
            var valueCount = _storage.ValueCount;

            for (var row = 0; row < RowCount; row++)
            {
                // Get the begin / end index for the current row
                var startIndex = rowPointers[row];
                var endIndex = row < rowPointers.Length - 1 ? rowPointers[row + 1] : valueCount;
                if (startIndex == endIndex)
                {
                    continue;
                }

                for (var column = 0; column < other.ColumnCount; column++)
                {
                    // Multiply row of matrix A on column of matrix B
                    other.Column(column, columnVector);

                    var sum = Complex.Zero;
                    for (var index = startIndex; index < endIndex; index++)
                    {
                        sum += values[index] * columnVector[columnIndices[index]];
                    }

                    result.At(row, column, sum);
                }
            }
        }

        /// <summary>
        /// Multiplies this matrix with a vector and places the results into the result vector.
        /// </summary>
        /// <param name="rightSide">The vector to multiply with.</param>
        /// <param name="result">The result of the multiplication.</param>
        protected override void DoMultiply(Vector<Complex> rightSide, Vector<Complex> result)
        {
            var rowPointers = _storage.RowPointers;
            var columnIndices = _storage.ColumnIndices;
            var values = _storage.Values;
            var valueCount = _storage.ValueCount;

            for (var row = 0; row < RowCount; row++)
            {
                // Get the begin / end index for the current row
                var startIndex = rowPointers[row];
                var endIndex = row < rowPointers.Length - 1 ? rowPointers[row + 1] : valueCount;
                if (startIndex == endIndex)
                {
                    continue;
                }

                var sum = Complex.Zero;
                for (var index = startIndex; index < endIndex; index++)
                {
                    sum += values[index] * rightSide[columnIndices[index]];
                }

                result[row] = sum;
            }
        }

        /// <summary>
        /// Multiplies this matrix with transpose of another matrix and places the results into the result matrix.
        /// </summary>
        /// <param name="other">The matrix to multiply with.</param>
        /// <param name="result">The result of the multiplication.</param>
        protected override void DoTransposeAndMultiply(Matrix<Complex> other, Matrix<Complex> result)
        {
            var otherSparse = other as SparseMatrix;
            var resultSparse = result as SparseMatrix;

            if (otherSparse == null || resultSparse == null)
            {
                base.DoTransposeAndMultiply(other, result);
                return;
            }

            resultSparse.Clear();

            var rowPointers = _storage.RowPointers;
            var values = _storage.Values;
            var valueCount = _storage.ValueCount;

            var otherStorage = otherSparse._storage;

            for (var j = 0; j < RowCount; j++)
            {
                // Get the begin / end index for the row
                var startIndexOther = otherStorage.RowPointers[j];
                var endIndexOther = j < otherStorage.RowPointers.Length - 1 ? otherStorage.RowPointers[j + 1] : otherStorage.ValueCount;
                if (startIndexOther == endIndexOther)
                {
                    continue;
                }

                for (var i = 0; i < RowCount; i++)
                {
                    // Multiply row of matrix A on row of matrix B
                    // Get the begin / end index for the row
                    var startIndexThis = rowPointers[i];
                    var endIndexThis = i < rowPointers.Length - 1 ? rowPointers[i + 1] : valueCount;
                    if (startIndexThis == endIndexThis)
                    {
                        continue;
                    }

                    var sum = Complex.Zero;
                    for (var index = startIndexOther; index < endIndexOther; index++)
                    {
                        var ind = _storage.FindItem(i, otherStorage.ColumnIndices[index]);
                        if (ind >= 0)
                        {
                            sum += otherStorage.Values[index] * values[ind];
                        }
                    }

                    resultSparse._storage.At(i, j, sum + result.At(i, j));
                }
            }
        }

        /// <summary>
        /// Negate each element of this matrix and place the results into the result matrix.
        /// </summary>
        /// <param name="result">The result of the negation.</param>
        protected override void DoNegate(Matrix<Complex> result)
        {
            CopyTo(result);
            DoMultiply(-1, result);
        }

        /// <summary>
        /// Pointwise multiplies this matrix with another matrix and stores the result into the result matrix.
        /// </summary>
        /// <param name="other">The matrix to pointwise multiply with this one.</param>
        /// <param name="result">The matrix to store the result of the pointwise multiplication.</param>
        protected override void DoPointwiseMultiply(Matrix<Complex> other, Matrix<Complex> result)
        {
            result.Clear();

            var rowPointers = _storage.RowPointers;
            var columnIndices = _storage.ColumnIndices;
            var values = _storage.Values;
            var valueCount = _storage.ValueCount;

            for (var i = 0; i < RowCount; i++)
            {
                // Get the begin / end index for the current row
                var startIndex = rowPointers[i];
                var endIndex = i < rowPointers.Length - 1 ? rowPointers[i + 1] : valueCount;

                for (var j = startIndex; j < endIndex; j++)
                {
                    var resVal = values[j]*other.At(i, columnIndices[j]);
                    if (!resVal.IsZero())
                    {
                        result.At(i, columnIndices[j], resVal);
                    }
                }
            }
        }

        /// <summary>
        /// Pointwise divide this matrix by another matrix and stores the result into the result matrix.
        /// </summary>
        /// <param name="other">The matrix to pointwise divide this one by.</param>
        /// <param name="result">The matrix to store the result of the pointwise division.</param>
        protected override void DoPointwiseDivide(Matrix<Complex> other, Matrix<Complex> result)
        {
            result.Clear();

            var rowPointers = _storage.RowPointers;
            var columnIndices = _storage.ColumnIndices;
            var values = _storage.Values;
            var valueCount = _storage.ValueCount;

            for (var i = 0; i < RowCount; i++)
            {
                // Get the begin / end index for the current row
                var startIndex = rowPointers[i];
                var endIndex = i < rowPointers.Length - 1 ? rowPointers[i + 1] : valueCount;

                for (var j = startIndex; j < endIndex; j++)
                {
                    if (!values[j].IsZero())
                    {
                        result.At(i, columnIndices[j], values[j]/other.At(i, columnIndices[j]));
                    }
                }
            }
        }

        public override void KroneckerProduct(Matrix<Complex> other, Matrix<Complex> result)
        {
            if (other == null)
            {
                throw new ArgumentNullException("other");
            }

            if (result == null)
            {
                throw new ArgumentNullException("result");
            }

            if (result.RowCount != (RowCount*other.RowCount) || result.ColumnCount != (ColumnCount*other.ColumnCount))
            {
                throw DimensionsDontMatch<ArgumentOutOfRangeException>(this, other, result);
            }

            var rowPointers = _storage.RowPointers;
            var columnIndices = _storage.ColumnIndices;
            var values = _storage.Values;
            var valueCount = _storage.ValueCount;

            for (var i = 0; i < RowCount; i++)
            {
                // Get the begin / end index for the current row
                var startIndex = rowPointers[i];
                var endIndex = i < rowPointers.Length - 1 ? rowPointers[i + 1] : valueCount;

                for (var j = startIndex; j < endIndex; j++)
                {
                    if (!values[j].IsZero())
                    {
                        result.SetSubMatrix(i*other.RowCount, other.RowCount, columnIndices[j]*other.ColumnCount, other.ColumnCount, values[j]*other);
                    }
                }
            }
        }

        /// <summary>
        /// Iterates throw each element in the matrix (row-wise).
        /// </summary>
        /// <returns>The value at the current iteration along with its position (row, column, value).</returns>
        public override IEnumerable<Tuple<int, int, Complex>> IndexedEnumerator()
        {
            var rowPointers = _storage.RowPointers;
            var columnIndices = _storage.ColumnIndices;
            var values = _storage.Values;
            var valueCount = _storage.ValueCount;

            for (var row = 0; row < RowCount - 1; row++)
            {
                var start = rowPointers[row];
                var end = rowPointers[row + 1];

                if (start == end)
                {
                    continue;
                }

                for (var index = start; index < end; index++)
                {
                    yield return new Tuple<int, int, Complex>(row, columnIndices[index], values[index]);
                }
            }

            var lastRow = rowPointers.Length - 1;

            if (rowPointers[lastRow] < valueCount)
            {
                for (var index = rowPointers[lastRow]; index < valueCount; index++)
                {
                    yield return new Tuple<int, int, Complex>(lastRow, columnIndices[index], values[index]);
                }
            }
        }

        /// <summary>
        /// Gets a value indicating whether this matrix is symmetric.
        /// </summary>
        public override bool IsSymmetric
        {
            get
            {
                if (RowCount != ColumnCount)
                {
                    return false;
                }

                // todo: we might be able to speed this up by caching one half of the matrix
                var rowPointers = _storage.RowPointers;
                for (var row = 0; row < RowCount - 1; row++)
                {
                    var start = rowPointers[row];
                    var end = rowPointers[row + 1];

                    if (start == end)
                    {
                        continue;
                    }

                    if (!CheckIfOppositesAreEqual(start, end, row))
                    {
                        return false;
                    }
                }

                var lastRow = rowPointers.Length - 1;

                if (rowPointers[lastRow] < NonZerosCount)
                {
                    if (!CheckIfOppositesAreEqual(rowPointers[lastRow], _storage.ValueCount, lastRow))
                    {
                        return false;
                    }
                }

                return true;
            }
        }

        /// <summary>
        /// Checks if opposites in a range are equal.
        /// </summary>
        /// <param name="start">The start of the range.</param>
        /// <param name="end">The end of the range.</param>
        /// <param name="row">The row the row to check.</param>
        /// <returns>If the values are equal or not.</returns>
        private bool CheckIfOppositesAreEqual(int start, int end, int row)
        {
            var columnIndices = _storage.ColumnIndices;
            var values = _storage.Values;

            for (var index = start; index < end; index++)
            {
                var column = columnIndices[index];
                var opposite = At(column, row);
                if (!values[index].Equals(opposite))
                {
                    return false;
                }
            }

            return true;
        }

        /// <summary>
        /// Adds two matrices together and returns the results.
        /// </summary>
        /// <remarks>This operator will allocate new memory for the result. It will
        /// choose the representation of either <paramref name="leftSide"/> or <paramref name="rightSide"/> depending on which
        /// is denser.</remarks>
        /// <param name="leftSide">The left matrix to add.</param>
        /// <param name="rightSide">The right matrix to add.</param>
        /// <returns>The result of the addition.</returns>
        /// <exception cref="ArgumentOutOfRangeException">If <paramref name="leftSide"/> and <paramref name="rightSide"/> don't have the same dimensions.</exception>
        /// <exception cref="ArgumentNullException">If <paramref name="leftSide"/> or <paramref name="rightSide"/> is <see langword="null" />.</exception>
        public static SparseMatrix operator +(SparseMatrix leftSide, SparseMatrix rightSide)
        {
            if (rightSide == null)
            {
                throw new ArgumentNullException("rightSide");
            }

            if (leftSide == null)
            {
                throw new ArgumentNullException("leftSide");
            }

            if (leftSide.RowCount != rightSide.RowCount || leftSide.ColumnCount != rightSide.ColumnCount)
            {
                throw DimensionsDontMatch<ArgumentOutOfRangeException>(leftSide, rightSide);
            }

            return (SparseMatrix)leftSide.Add(rightSide);
        }

        /// <summary>
        /// Returns a <strong>Matrix</strong> containing the same values of <paramref name="rightSide"/>.
        /// </summary>
        /// <param name="rightSide">The matrix to get the values from.</param>
        /// <returns>A matrix containing a the same values as <paramref name="rightSide"/>.</returns>
        /// <exception cref="ArgumentNullException">If <paramref name="rightSide"/> is <see langword="null" />.</exception>
        public static SparseMatrix operator +(SparseMatrix rightSide)
        {
            if (rightSide == null)
            {
                throw new ArgumentNullException("rightSide");
            }

            return (SparseMatrix)rightSide.Clone();
        }

        /// <summary>
        /// Subtracts two matrices together and returns the results.
        /// </summary>
        /// <remarks>This operator will allocate new memory for the result. It will
        /// choose the representation of either <paramref name="leftSide"/> or <paramref name="rightSide"/> depending on which
        /// is denser.</remarks>
        /// <param name="leftSide">The left matrix to subtract.</param>
        /// <param name="rightSide">The right matrix to subtract.</param>
        /// <returns>The result of the addition.</returns>
        /// <exception cref="ArgumentOutOfRangeException">If <paramref name="leftSide"/> and <paramref name="rightSide"/> don't have the same dimensions.</exception>
        /// <exception cref="ArgumentNullException">If <paramref name="leftSide"/> or <paramref name="rightSide"/> is <see langword="null" />.</exception>
        public static SparseMatrix operator -(SparseMatrix leftSide, SparseMatrix rightSide)
        {
            if (rightSide == null)
            {
                throw new ArgumentNullException("rightSide");
            }

            if (leftSide == null)
            {
                throw new ArgumentNullException("leftSide");
            }

            if (leftSide.RowCount != rightSide.RowCount || leftSide.ColumnCount != rightSide.ColumnCount)
            {
                throw DimensionsDontMatch<ArgumentOutOfRangeException>(leftSide, rightSide);
            }

            return (SparseMatrix)leftSide.Subtract(rightSide);
        }

        /// <summary>
        /// Negates each element of the matrix.
        /// </summary>
        /// <param name="rightSide">The matrix to negate.</param>
        /// <returns>A matrix containing the negated values.</returns>
        /// <exception cref="ArgumentNullException">If <paramref name="rightSide"/> is <see langword="null" />.</exception>
        public static SparseMatrix operator -(SparseMatrix rightSide)
        {
            if (rightSide == null)
            {
                throw new ArgumentNullException("rightSide");
            }

            return (SparseMatrix)rightSide.Negate();
        }

        /// <summary>
        /// Multiplies a <strong>Matrix</strong> by a constant and returns the result.
        /// </summary>
        /// <param name="leftSide">The matrix to multiply.</param>
        /// <param name="rightSide">The constant to multiply the matrix by.</param>
        /// <returns>The result of the multiplication.</returns>
        /// <exception cref="ArgumentNullException">If <paramref name="leftSide"/> is <see langword="null" />.</exception>
        public static SparseMatrix operator *(SparseMatrix leftSide, Complex rightSide)
        {
            if (leftSide == null)
            {
                throw new ArgumentNullException("leftSide");
            }

            return (SparseMatrix)leftSide.Multiply(rightSide);
        }

        /// <summary>
        /// Multiplies a <strong>Matrix</strong> by a constant and returns the result.
        /// </summary>
        /// <param name="leftSide">The matrix to multiply.</param>
        /// <param name="rightSide">The constant to multiply the matrix by.</param>
        /// <returns>The result of the multiplication.</returns>
        /// <exception cref="ArgumentNullException">If <paramref name="rightSide"/> is <see langword="null" />.</exception>
        public static SparseMatrix operator *(Complex leftSide, SparseMatrix rightSide)
        {
            if (rightSide == null)
            {
                throw new ArgumentNullException("rightSide");
            }

            return (SparseMatrix)rightSide.Multiply(leftSide);
        }

        /// <summary>
        /// Multiplies two matrices.
        /// </summary>
        /// <remarks>This operator will allocate new memory for the result. It will
        /// choose the representation of either <paramref name="leftSide"/> or <paramref name="rightSide"/> depending on which
        /// is denser.</remarks>
        /// <param name="leftSide">The left matrix to multiply.</param>
        /// <param name="rightSide">The right matrix to multiply.</param>
        /// <returns>The result of multiplication.</returns>
        /// <exception cref="ArgumentNullException">If <paramref name="leftSide"/> or <paramref name="rightSide"/> is <see langword="null" />.</exception>
        /// <exception cref="ArgumentException">If the dimensions of <paramref name="leftSide"/> or <paramref name="rightSide"/> don't conform.</exception>
        public static SparseMatrix operator *(SparseMatrix leftSide, SparseMatrix rightSide)
        {
            if (leftSide == null)
            {
                throw new ArgumentNullException("leftSide");
            }

            if (rightSide == null)
            {
                throw new ArgumentNullException("rightSide");
            }

            if (leftSide.ColumnCount != rightSide.RowCount)
            {
                throw DimensionsDontMatch<ArgumentException>(leftSide, rightSide);
            }

            return (SparseMatrix)leftSide.Multiply(rightSide);
        }

        /// <summary>
        /// Multiplies a <strong>Matrix</strong> and a Vector.
        /// </summary>
        /// <param name="leftSide">The matrix to multiply.</param>
        /// <param name="rightSide">The vector to multiply.</param>
        /// <returns>The result of multiplication.</returns>
        /// <exception cref="ArgumentNullException">If <paramref name="leftSide"/> or <paramref name="rightSide"/> is <see langword="null" />.</exception>
        public static SparseVector operator *(SparseMatrix leftSide, SparseVector rightSide)
        {
            if (leftSide == null)
            {
                throw new ArgumentNullException("leftSide");
            }

            return (SparseVector)leftSide.Multiply(rightSide);
        }

        /// <summary>
        /// Multiplies a Vector and a <strong>Matrix</strong>.
        /// </summary>
        /// <param name="leftSide">The vector to multiply.</param>
        /// <param name="rightSide">The matrix to multiply.</param>
        /// <returns>The result of multiplication.</returns>
        /// <exception cref="ArgumentNullException">If <paramref name="leftSide"/> or <paramref name="rightSide"/> is <see langword="null" />.</exception>
        public static SparseVector operator *(SparseVector leftSide, SparseMatrix rightSide)
        {
            if (rightSide == null)
            {
                throw new ArgumentNullException("rightSide");
            }

            return (SparseVector)rightSide.LeftMultiply(leftSide);
        }

        /// <summary>
        /// Multiplies a <strong>Matrix</strong> by a constant and returns the result.
        /// </summary>
        /// <param name="leftSide">The matrix to multiply.</param>
        /// <param name="rightSide">The constant to multiply the matrix by.</param>
        /// <returns>The result of the multiplication.</returns>
        /// <exception cref="ArgumentNullException">If <paramref name="leftSide"/> is <see langword="null" />.</exception>
        public static SparseMatrix operator %(SparseMatrix leftSide, Complex rightSide)
        {
            if (leftSide == null)
            {
                throw new ArgumentNullException("leftSide");
            }

            return (SparseMatrix)leftSide.Modulus(rightSide);
        }
<<<<<<< HEAD
 

        /// <summary>
        /// Tests  all the elements of a matrix for a conditon and returns a Matrix with elements of 1.0 where this conditions is true.  
        /// The condition is given using System.Predicate;
        /// </summary>
        /// <param name="matchCondition">System.Predicate. The condition that the matrix elemets are tested for.</param>
        /// <returns> The resultant Matrix.</returns>
        /// <exception cref="ArgumentNullException">If matchCondition is <see langword="null" />.</exception>
        public override Matrix<Complex> FindMask(Predicate<Complex> matchCondition)
        {

            Matrix<Complex> result = new SparseMatrix(RowCount, ColumnCount);

            for (var i = 0; i < RowCount; i++)
            {
                // Get the begin / end index for the current row
                var startIndex = _storage.RowPointers[i];
                var endIndex = i < _storage.RowPointers.Length - 1 ? _storage.RowPointers[i + 1] : NonZerosCount;

                for (var j = startIndex; j < endIndex; j++)
                {
                    if (matchCondition(_storage.Values[j]))
                        result.At(i, _storage.ColumnIndices[j], 1.0);

                }
            }
            return result;
        }

        /// <summary>
        /// Tests  all the elements of a matrix for a conditon and returns and <see cref="IEnumerable{Tuple{int,int}}"/> of a Tuple{int,int} 
        /// of the indeces where this conditions is true.  
        /// The condition is given using System.Predicate.
        /// For example to find all elemets >1.0 :    
        ///    var myFoundIndeces=myMatrix.FindIndices(a => a > 1.0);
        ///    foreach( var currentTuple in myFoundIndeces)
        ///    {
        ///        Console.WriteLine("Found Indeces: rows{0}, columns{1}",currentTuple.Item1, currentTuple.Item2);
        //     }
        /// </summary>
        /// <param name="matchCondition">System.Predicate. The condition that the matrix elemets are tested for.</param>
        /// <returns> The request <see cref="IEnumerable{Tuple{int,int}}"/> of the row and column indexes respectivly.</returns>
        /// <exception cref="ArgumentNullException">If matchCondition is <see langword="null" />.</exception>
        public override IEnumerable<Tuple<int,int>> FindIndices(Predicate<Complex> matchCondition)
        {

            for (var i = 0; i < RowCount; i++)
            {
                // Get the begin / end index for the current row
                var startIndex = _storage.RowPointers[i];
                var endIndex = i < _storage.RowPointers.Length - 1 ? _storage.RowPointers[i + 1] : NonZerosCount;

                for (var j = startIndex; j < endIndex; j++)
                {
                    if (matchCondition(_storage.Values[j]))
                        yield return new Tuple<int,int>(i, _storage.ColumnIndices[j]);

                }
            }
            yield break;
        }

        /// <summary>
        /// Tests  all the elements of a matrix for a conditon and returns and <see cref="IEnumerable{Tuple{int,int}}"/> of a Tuple{int,int} 
        /// of the indeces where this conditions is true.  1 based indexing.
        /// The condition is given using System.Predicate.
        /// For example to find all elemets >1.0 :    
        ///    var myFoundIndeces=myMatrix.FindIndicesI(a => a > 1.0);
        ///    foreach( var currentTuple in myFoundIndeces)
        ///    {
        ///        Console.WriteLine("Found Indeces 1 based: Irows{0}, Icolumns{1}",currentTuple.Item1, currentTuple.Item2);
        //     }
        /// </summary>
        /// <param name="matchCondition">System.Predicate. The condition that the matrix elemets are tested for.</param>
        /// <returns> The request <see cref="IEnumerable{Tuple{int,int}}"/> of the row and column indexes respectivly.</returns>
        /// <exception cref="ArgumentNullException">If matchCondition is <see langword="null" />.</exception>
        public override IEnumerable<Tuple<int, int>> FindIndicesI(Predicate<Complex> matchCondition)
        {
            
            for (var i = 0; i < RowCount; i++)
            {
                // Get the begin / end index for the current row
                var startIndex = _storage.RowPointers[i];
                var endIndex = i < _storage.RowPointers.Length - 1 ? _storage.RowPointers[i + 1] : NonZerosCount;

                for (var j = startIndex; j < endIndex; j++)
                {
                    if (matchCondition(_storage.Values[j]))
                        yield return new Tuple<int, int>(i + 1, _storage.ColumnIndices[j] + 1);

                }
            }
            yield break;
        }



=======

        public override string ToTypeString()
        {
            return string.Format("SparseMatrix {0}x{1}-Complex {2:P2} Filled", RowCount, ColumnCount, 100d * NonZerosCount / (RowCount * (double)ColumnCount));
        }
>>>>>>> b2be48f2
    }

}
<|MERGE_RESOLUTION|>--- conflicted
+++ resolved
@@ -1428,7 +1428,11 @@
 
             return (SparseMatrix)leftSide.Modulus(rightSide);
         }
-<<<<<<< HEAD
+
+        public override string ToTypeString()
+        {
+            return string.Format("SparseMatrix {0}x{1}-Complex {2:P2} Filled", RowCount, ColumnCount, 100d * NonZerosCount / (RowCount * (double)ColumnCount));
+        }
  
 
         /// <summary>
@@ -1527,13 +1531,6 @@
 
 
 
-=======
-
-        public override string ToTypeString()
-        {
-            return string.Format("SparseMatrix {0}x{1}-Complex {2:P2} Filled", RowCount, ColumnCount, 100d * NonZerosCount / (RowCount * (double)ColumnCount));
-        }
->>>>>>> b2be48f2
     }
 
 }
