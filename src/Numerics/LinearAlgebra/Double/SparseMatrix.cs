--- conflicted
+++ resolved
@@ -1453,7 +1453,11 @@
             return (SparseMatrix)leftSide.Modulus(rightSide);
         }
 
-<<<<<<< HEAD
+        public override string ToTypeString()
+        {
+            return string.Format("SparseMatrix {0}x{1}-Double {2:P2} Filled", RowCount, ColumnCount, NonZerosCount / (RowCount * (double)ColumnCount));
+        }
+
         /// <summary>
         /// Tests  all the elements of a matrix for a conditon and returns a Matrix with elements of 1.0 where this conditions is true.  
         /// The condition is given using System.Predicate;
@@ -1550,11 +1554,5 @@
         }
   
     
-=======
-        public override string ToTypeString()
-        {
-            return string.Format("SparseMatrix {0}x{1}-Double {2:P2} Filled", RowCount, ColumnCount, NonZerosCount / (RowCount * (double)ColumnCount));
-        }
->>>>>>> b2be48f2
     }
 }