﻿// <copyright file="Vector.cs" company="Math.NET">
// Math.NET Numerics, part of the Math.NET Project
// http://numerics.mathdotnet.com
// http://github.com/mathnet/mathnet-numerics
// http://mathnetnumerics.codeplex.com
//
// Copyright (c) 2009-2013 Math.NET
//
// Permission is hereby granted, free of charge, to any person
// obtaining a copy of this software and associated documentation
// files (the "Software"), to deal in the Software without
// restriction, including without limitation the rights to use,
// copy, modify, merge, publish, distribute, sublicense, and/or sell
// copies of the Software, and to permit persons to whom the
// Software is furnished to do so, subject to the following
// conditions:
//
// The above copyright notice and this permission notice shall be
// included in all copies or substantial portions of the Software.
//
// THE SOFTWARE IS PROVIDED "AS IS", WITHOUT WARRANTY OF ANY KIND,
// EXPRESS OR IMPLIED, INCLUDING BUT NOT LIMITED TO THE WARRANTIES
// OF MERCHANTABILITY, FITNESS FOR A PARTICULAR PURPOSE AND
// NONINFRINGEMENT. IN NO EVENT SHALL THE AUTHORS OR COPYRIGHT
// HOLDERS BE LIABLE FOR ANY CLAIM, DAMAGES OR OTHER LIABILITY,
// WHETHER IN AN ACTION OF CONTRACT, TORT OR OTHERWISE, ARISING
// FROM, OUT OF OR IN CONNECTION WITH THE SOFTWARE OR THE USE OR
// OTHER DEALINGS IN THE SOFTWARE.
// </copyright>

namespace MathNet.Numerics.LinearAlgebra.Generic
{
    using System;
    using System.Collections;
    using System.Collections.Generic;
    using System.Runtime;
    using Properties;
    using Storage;
<<<<<<< HEAD
    using Threading;
    using System.Linq;
=======

>>>>>>> b2be48f2
    /// <summary>
    /// Defines the generic class for <c>Vector</c> classes.
    /// </summary>
    /// <typeparam name="T">Supported data types are double, single, <see cref="Complex"/>, and <see cref="Complex32"/>.</typeparam>
    [Serializable]
    public abstract partial class Vector<T> :
        IFormattable, IEnumerable<T>, IEquatable<Vector<T>>, IList, IList<T>
#if !PORTABLE
        , ICloneable
#endif
        where T : struct, IEquatable<T>, IFormattable
    {
        /// <summary>
        /// The zero value for type T.
        /// </summary>
        private static readonly T Zero = Common.ZeroOf<T>();

        /// <summary>
        /// The value of 1.0 for type T.
        /// </summary>
        private static readonly T One = Common.OneOf<T>();

        /// <summary>
        /// Initializes a new instance of the Vector class.
        /// </summary>
        protected Vector(VectorStorage<T> storage)
        {
            Storage = storage;
            Count = storage.Length;
        }

        /// <summary>
        /// Gets the raw vector data storage.
        /// </summary>
        public VectorStorage<T> Storage { get; private set; }

        /// <summary>
        /// Gets the number of items.
        /// </summary>
        public int Count { get; private set; }

        /// <summary>Gets or sets the value at the given <paramref name="index"/>.</summary>
        /// <param name="index">The index of the value to get or set.</param>
        /// <returns>The value of the vector at the given <paramref name="index"/>.</returns>
        /// <exception cref="ArgumentOutOfRangeException">If <paramref name="index"/> is negative or
        /// greater than the size of the vector.</exception>
        public T this[int index]
        {
            [TargetedPatchingOptOut("Performance critical to inline across NGen image boundaries")]
            //[MethodImpl(MethodImplOptions.AggressiveInlining)] .Net 4.5 only
            get { return Storage[index]; }

            [TargetedPatchingOptOut("Performance critical to inline across NGen image boundaries")]
            //[MethodImpl(MethodImplOptions.AggressiveInlining)] .Net 4.5 only
            set { Storage[index] = value;}
        }

        /// <summary>Gets the value at the given <paramref name="index"/> without range checking..</summary>
        /// <param name="index">The index of the value to get or set.</param>
        /// <returns>The value of the vector at the given <paramref name="index"/>.</returns>
        [TargetedPatchingOptOut("Performance critical to inline across NGen image boundaries")]
        //[MethodImpl(MethodImplOptions.AggressiveInlining)] .Net 4.5 only
        public T At(int index)
        {
            return Storage.At(index);
        }

        /// <summary>Sets the <paramref name="value"/> at the given <paramref name="index"/> without range checking..</summary>
        /// <param name="index">The index of the value to get or set.</param>
        /// <param name="value">The value to set.</param>
        [TargetedPatchingOptOut("Performance critical to inline across NGen image boundaries")]
        //[MethodImpl(MethodImplOptions.AggressiveInlining)] .Net 4.5 only
        public void At(int index, T value)
        {
            Storage.At(index, value);
        }

        /// <summary>
        /// Resets all values to zero.
        /// </summary>
        public void Clear()
        {
            Storage.Clear();
        }

        /// <summary>
        /// Sets all values of a subvector to zero.
        /// </summary>
        public void ClearSubVector(int index, int count)
        {
            if (count < 1)
            {
                throw new ArgumentOutOfRangeException("count", Resources.ArgumentMustBePositive);
            }

            if (index + count > Count || index < 0)
            {
                throw new ArgumentOutOfRangeException("index");
            }

            Storage.Clear(index, count);
        }

        /// <summary>
        /// Creates a matrix with the given dimensions using the same storage type
        /// as this vector.
        /// </summary>
        /// <param name="rows">The number of rows.</param>
        /// <param name="columns">The number of columns.</param>
        /// <returns>A matrix with the given dimensions.</returns>
        public abstract Matrix<T> CreateMatrix(int rows, int columns);

        /// <summary>
        /// Creates a <strong>Vector</strong> of the given size using the same storage type
        /// as this vector.
        /// </summary>
        /// <param name="size">The size of the <strong>Vector</strong> to create.</param>
        /// <returns>The new <c>Vector</c>.</returns>
        public abstract Vector<T> CreateVector(int size);


        /// <summary>
        /// Negates vector and save result to <paramref name="result"/>
        /// </summary>
        /// <param name="result">Target vector</param>
        protected abstract void DoNegate(Vector<T> result);

        /// <summary>
        /// Complex conjugates vector and save result to <paramref name="result"/>
        /// </summary>
        /// <param name="result">Target vector</param>
        protected abstract void DoConjugate(Vector<T> result);

        /// <summary>
        /// Adds a scalar to each element of the vector and stores the result in the result vector.
        /// </summary>
        /// <param name="scalar">The scalar to add.</param>
        /// <param name="result">The vector to store the result of the addition.</param>
        protected abstract void DoAdd(T scalar, Vector<T> result);

        /// <summary>
        /// Adds another vector to this vector and stores the result into the result vector.
        /// </summary>
        /// <param name="other">The vector to add to this one.</param>
        /// <param name="result">The vector to store the result of the addition.</param>
        protected abstract void DoAdd(Vector<T> other, Vector<T> result);

        /// <summary>
        /// Subtracts a scalar from each element of the vector and stores the result in the result vector.
        /// </summary>
        /// <param name="scalar">The scalar to subtract.</param>
        /// <param name="result">The vector to store the result of the subtraction.</param>
        protected abstract void DoSubtract(T scalar, Vector<T> result);

        /// <summary>
        /// Subtracts each element of the vector from a scalar and stores the result in the result vector.
        /// </summary>
        /// <param name="scalar">The scalar to subtract from.</param>
        /// <param name="result">The vector to store the result of the subtraction.</param>
        protected virtual void DoSubtractFrom(T scalar, Vector<T> result)
        {
            DoNegate(result);
            result.DoAdd(scalar, result);
        }

        /// <summary>
        /// Subtracts another vector to this vector and stores the result into the result vector.
        /// </summary>
        /// <param name="other">The vector to subtract from this one.</param>
        /// <param name="result">The vector to store the result of the subtraction.</param>
        protected abstract void DoSubtract(Vector<T> other, Vector<T> result);

        /// <summary>
        /// Multiplies a scalar to each element of the vector and stores the result in the result vector.
        /// </summary>
        /// <param name="scalar">The scalar to multiply.</param>
        /// <param name="result">The vector to store the result of the multiplication.</param>
        protected abstract void DoMultiply(T scalar, Vector<T> result);

        /// <summary>
        /// Computes the dot product between this vector and another vector.
        /// </summary>
        /// <param name="other">The other vector to add.</param>
        /// <returns>The result of the addition.</returns>
        protected abstract T DoDotProduct(Vector<T> other);

        /// <summary>
        /// Divides each element of the vector by a scalar and stores the result in the result vector.
        /// </summary>
        /// <param name="scalar">The scalar to divide with.</param>
        /// <param name="result">The vector to store the result of the division.</param>
        protected abstract void DoDivide(T scalar, Vector<T> result);

        /// <summary>
        /// Divides a scalar by each element of the vector and stores the result in the result vector.
        /// </summary>
        /// <param name="scalar">The scalar to divide.</param>
        /// <param name="result">The vector to store the result of the division.</param>
        protected abstract void DoDivideByThis(T scalar, Vector<T> result);

        /// <summary>
        /// Computes the modulus for each element of the vector for the given divisor.
        /// </summary>
        /// <param name="scalar">The divisor to use.</param>
        /// <param name="result">A vector to store the results in.</param>
        protected abstract void DoModulus(T scalar, Vector<T> result);

        /// <summary>
        /// Computes the modulus for the given dividend for each element of the vector.
        /// </summary>
        /// <param name="scalar">The dividend to use.</param>
        /// <param name="result">A vector to store the results in.</param>
        protected abstract void DoModulusByThis(T scalar, Vector<T> result);

        /// <summary>
        /// Pointwise multiplies this vector with another vector and stores the result into the result vector.
        /// </summary>
        /// <param name="other">The vector to pointwise multiply with this one.</param>
        /// <param name="result">The vector to store the result of the pointwise multiplication.</param>
        protected abstract void DoPointwiseMultiply(Vector<T> other, Vector<T> result);

        /// <summary>
        /// Pointwise divide this vector with another vector and stores the result into the result vector.
        /// </summary>
        /// <param name="other">The vector to pointwise divide this one by.</param>
        /// <param name="result">The result of the division.</param>
        protected abstract void DoPointwiseDivide(Vector<T> other, Vector<T> result);

        /// <summary>
        /// Pointwise modulus this vector with another vector and stores the result into the result vector.
        /// </summary>
        /// <param name="other">The vector to pointwise modulus this one by.</param>
        /// <param name="result">The result of the modulus.</param>
        protected abstract void DoPointwiseModulus(Vector<T> other, Vector<T> result);

        /// <summary>
        /// Adds a scalar to each element of the vector.
        /// </summary>
        /// <param name="scalar">The scalar to add.</param>
        /// <returns>A copy of the vector with the scalar added.</returns>
        public Vector<T> Add(T scalar)
        {
            if (scalar.Equals(Zero))
            {
                return Clone();
            }

            var result = CreateVector(Count);
            DoAdd(scalar, result);
            return result;
        }

        /// <summary>
        /// Adds a scalar to each element of the vector and stores the result in the result vector.
        /// </summary>
        /// <param name="scalar">The scalar to add.</param>
        /// <param name="result">The vector to store the result of the addition.</param>
        /// <exception cref="ArgumentNullException">If the result vector is <see langword="null"/>.</exception>
        /// <exception cref="ArgumentException">If this vector and <paramref name="result"/> are not the same size.</exception>
        public void Add(T scalar, Vector<T> result)
        {
            if (result == null)
            {
                throw new ArgumentNullException("result");
            }

            if (Count != result.Count)
            {
                throw new ArgumentException(Resources.ArgumentVectorsSameLength, "result");
            }

            if (scalar.Equals(Zero))
            {
                CopyTo(result);
                return;
            }

            DoAdd(scalar, result);
        }

        /// <summary>
        /// Returns a copy of this vector.
        /// </summary>
        /// <returns>This vector.</returns>
        /// <remarks>
        /// Added as an alternative to the unary addition operator.
        /// </remarks>
        [Obsolete("Use Clone instead. Scheduled for removal in v3.0.")]
        public Vector<T> Plus()
        {
            return Clone();
        }

        /// <summary>
        /// Adds another vector to this vector.
        /// </summary>
        /// <param name="other">The vector to add to this one.</param>
        /// <returns>A new vector containing the sum of both vectors.</returns>
        /// <exception cref="ArgumentNullException">If the other vector is <see langword="null"/>.</exception>
        /// <exception cref="ArgumentException">If this vector and <paramref name="other"/> are not the same size.</exception>
        public Vector<T> Add(Vector<T> other)
        {
            if (other == null)
            {
                throw new ArgumentNullException("other");
            }

            if (Count != other.Count)
            {
                throw new ArgumentException(Resources.ArgumentVectorsSameLength, "other");
            }

            var result = CreateVector(Count);
            DoAdd(other, result);
            return result;
        }

        /// <summary>
        /// Adds another vector to this vector and stores the result into the result vector.
        /// </summary>
        /// <param name="other">The vector to add to this one.</param>
        /// <param name="result">The vector to store the result of the addition.</param>
        /// <exception cref="ArgumentNullException">If the other vector is <see langword="null"/>.</exception>
        /// <exception cref="ArgumentNullException">If the result vector is <see langword="null"/>.</exception>
        /// <exception cref="ArgumentException">If this vector and <paramref name="other"/> are not the same size.</exception>
        /// <exception cref="ArgumentException">If this vector and <paramref name="result"/> are not the same size.</exception>
        public void Add(Vector<T> other, Vector<T> result)
        {
            if (result == null)
            {
                throw new ArgumentNullException("result");
            }

            if (Count != result.Count)
            {
                throw new ArgumentException(Resources.ArgumentVectorsSameLength, "result");
            }

            DoAdd(other, result);
        }

        /// <summary>
        /// Subtracts a scalar from each element of the vector.
        /// </summary>
        /// <param name="scalar">The scalar to subtract.</param>
        /// <returns>A new vector containing the subtraction of this vector and the scalar.</returns>
        public Vector<T> Subtract(T scalar)
        {
            if (scalar.Equals(Zero))
            {
                return Clone();
            }

            var result = CreateVector(Count);
            DoSubtract(scalar, result);
            return result;
        }

        /// <summary>
        /// Subtracts a scalar from each element of the vector and stores the result in the result vector.
        /// </summary>
        /// <param name="scalar">The scalar to subtract.</param>
        /// <param name="result">The vector to store the result of the subtraction.</param>
        /// <exception cref="ArgumentNullException">If the result vector is <see langword="null"/>.</exception>
        /// <exception cref="ArgumentException">If this vector and <paramref name="result"/> are not the same size.</exception>
        public void Subtract(T scalar, Vector<T> result)
        {
            if (result == null)
            {
                throw new ArgumentNullException("result");
            }

            if (Count != result.Count)
            {
                throw new ArgumentException(Resources.ArgumentVectorsSameLength, "result");
            }

            if (scalar.Equals(Zero))
            {
                CopyTo(result);
                return;
            }

            DoSubtract(scalar, result);
        }

        /// <summary>
        /// Subtracts each element of the vector from a scalar.
        /// </summary>
        /// <param name="scalar">The scalar to subtract from.</param>
        /// <returns>A new vector containing the subtraction of the scalar and this vector.</returns>
        public Vector<T> SubtractFrom(T scalar)
        {
            var result = CreateVector(Count);
            DoSubtractFrom(scalar, result);
            return result;
        }

        /// <summary>
        /// Subtracts each element of the vector from a scalar and stores the result in the result vector.
        /// </summary>
        /// <param name="scalar">The scalar to subtract from.</param>
        /// <param name="result">The vector to store the result of the subtraction.</param>
        /// <exception cref="ArgumentNullException">If the result vector is <see langword="null"/>.</exception>
        /// <exception cref="ArgumentException">If this vector and <paramref name="result"/> are not the same size.</exception>
        public void SubtractFrom(T scalar, Vector<T> result)
        {
            if (result == null)
            {
                throw new ArgumentNullException("result");
            }

            if (Count != result.Count)
            {
                throw new ArgumentException(Resources.ArgumentVectorsSameLength, "result");
            }

            DoSubtractFrom(scalar, result);
        }

        /// <summary>
        /// Returns a negated vector.
        /// </summary>
        /// <returns>The negated vector.</returns>
        /// <remarks>Added as an alternative to the unary negation operator.</remarks>
        public Vector<T> Negate()
        {
            var retrunVector = CreateVector(Count);
            DoNegate(retrunVector);
            return retrunVector;
        }

        /// <summary>
        /// Negates vector and save result to <paramref name="result"/>
        /// </summary>
        /// <param name="result">Target vector</param>
        public void Negate(Vector<T> result)
        {
            if (result == null)
            {
                throw new ArgumentNullException("result");
            }

            if (Count != result.Count)
            {
                throw new ArgumentException(Resources.ArgumentVectorsSameLength, "result");
            }

            DoNegate(result);
        }

        /// <summary>
        /// Subtracts another vector from this vector.
        /// </summary>
        /// <param name="other">The vector to subtract from this one.</param>
        /// <returns>A new vector containing the subtraction of the the two vectors.</returns>
        /// <exception cref="ArgumentNullException">If the other vector is <see langword="null"/>.</exception>
        /// <exception cref="ArgumentException">If this vector and <paramref name="other"/> are not the same size.</exception>
        public Vector<T> Subtract(Vector<T> other)
        {
            if (other == null)
            {
                throw new ArgumentNullException("other");
            }

            if (Count != other.Count)
            {
                throw new ArgumentException(Resources.ArgumentVectorsSameLength, "other");
            }

            var result = CreateVector(Count);
            DoSubtract(other, result);
            return result;
        }

        /// <summary>
        /// Subtracts another vector to this vector and stores the result into the result vector.
        /// </summary>
        /// <param name="other">The vector to subtract from this one.</param>
        /// <param name="result">The vector to store the result of the subtraction.</param>
        /// <exception cref="ArgumentNullException">If the other vector is <see langword="null"/>.</exception>
        /// <exception cref="ArgumentNullException">If the result vector is <see langword="null"/>.</exception>
        /// <exception cref="ArgumentException">If this vector and <paramref name="other"/> are not the same size.</exception>
        /// <exception cref="ArgumentException">If this vector and <paramref name="result"/> are not the same size.</exception>
        public void Subtract(Vector<T> other, Vector<T> result)
        {
            if (result == null)
            {
                throw new ArgumentNullException("result");
            }

            if (Count != result.Count)
            {
                throw new ArgumentException(Resources.ArgumentVectorsSameLength, "result");
            }

            DoSubtract(other, result);
        }

        /// <summary>
        /// Return vector with complex conjugate values of the source vector
        /// </summary>
        /// <returns>Conjugated vector</returns>
        public Vector<T> Conjugate()
        {
            var retrunVector = CreateVector(Count);
            DoConjugate(retrunVector);
            return retrunVector;
        }

        /// <summary>
        /// Complex conjugates vector and save result to <paramref name="result"/>
        /// </summary>
        /// <param name="result">Target vector</param>
        public void Conjugate(Vector<T> result)
        {
            if (result == null)
            {
                throw new ArgumentNullException("result");
            }

            if (Count != result.Count)
            {
                throw new ArgumentException(Resources.ArgumentVectorsSameLength, "result");
            }

            DoConjugate(result);
        }

        /// <summary>
        /// Multiplies a scalar to each element of the vector.
        /// </summary>
        /// <param name="scalar">The scalar to multiply.</param>
        /// <returns>A new vector that is the multiplication of the vector and the scalar.</returns>
        public Vector<T> Multiply(T scalar)
        {
            if (scalar.Equals(One))
            {
                return Clone();
            }

            if (scalar.Equals(Zero))
            {
                return CreateVector(Count);
            }

            var result = CreateVector(Count);
            DoMultiply(scalar, result);
            return result;
        }

        /// <summary>
        /// Multiplies a scalar to each element of the vector and stores the result in the result vector.
        /// </summary>
        /// <param name="scalar">The scalar to multiply.</param>
        /// <param name="result">The vector to store the result of the multiplication.</param>
        /// <exception cref="ArgumentNullException">If the result vector is <see langword="null"/>.</exception>
        /// <exception cref="ArgumentException">If this vector and <paramref name="result"/> are not the same size.</exception>
        public void Multiply(T scalar, Vector<T> result)
        {
            if (result == null)
            {
                throw new ArgumentNullException("result");
            }

            if (Count != result.Count)
            {
                throw new ArgumentException(Resources.ArgumentVectorsSameLength, "result");
            }

            if (scalar.Equals(One))
            {
                CopyTo(result);
                return;
            }

            if (scalar.Equals(Zero))
            {
                result.Clear();
                return;
            }

            DoMultiply(scalar, result);
        }

        /// <summary>
        /// Computes the dot product between this vector and another vector.
        /// </summary>
        /// <param name="other">The other vector to add.</param>
        /// <returns>The result of the addition.</returns>
        /// <exception cref="ArgumentException">If <paramref name="other"/> is not of the same size.</exception>
        /// <exception cref="ArgumentNullException">If <paramref name="other"/> is <see langword="null"/>.</exception>
        public T DotProduct(Vector<T> other)
        {
            if (other == null)
            {
                throw new ArgumentNullException("other");
            }

            if (Count != other.Count)
            {
                throw new ArgumentException(Resources.ArgumentVectorsSameLength, "other");
            }

            return DoDotProduct(other);
        }

        /// <summary>
        /// Divides each element of the vector by a scalar.
        /// </summary>
        /// <param name="scalar">The scalar to divide with.</param>
        /// <returns>A new vector that is the division of the vector and the scalar.</returns>
        public Vector<T> Divide(T scalar)
        {
            if (scalar.Equals(One))
            {
                return Clone();
            }

            var result = CreateVector(Count);
            DoDivide(scalar, result);
            return result;
        }

        /// <summary>
        /// Divides each element of the vector by a scalar and stores the result in the result vector.
        /// </summary>
        /// <param name="scalar">The scalar to divide with.</param>
        /// <param name="result">The vector to store the result of the division.</param>
        /// <exception cref="ArgumentNullException">If the result vector is <see langword="null"/>.</exception>
        /// <exception cref="ArgumentException">If this vector and <paramref name="result"/> are not the same size.</exception>
        public void Divide(T scalar, Vector<T> result)
        {
            if (result == null)
            {
                throw new ArgumentNullException("result");
            }

            if (Count != result.Count)
            {
                throw new ArgumentException(Resources.ArgumentVectorsSameLength, "result");
            }

            if (scalar.Equals(One))
            {
                CopyTo(result);
                return;
            }

            DoDivide(scalar, result);
        }

        /// <summary>
        /// Divides a scalar by each element of the vector.
        /// </summary>
        /// <param name="scalar">The scalar to divide.</param>
        /// <returns>A new vector that is the division of the vector and the scalar.</returns>
        public Vector<T> DevideByThis(T scalar)
        {
            var result = CreateVector(Count);
            DoDivideByThis(scalar, result);
            return result;
        }

        /// <summary>
        /// Divides a scalar by each element of the vector and stores the result in the result vector.
        /// </summary>
        /// <param name="scalar">The scalar to divide.</param>
        /// <param name="result">The vector to store the result of the division.</param>
        /// <exception cref="ArgumentNullException">If the result vector is <see langword="null"/>.</exception>
        /// <exception cref="ArgumentException">If this vector and <paramref name="result"/> are not the same size.</exception>
        public void DivideByThis(T scalar, Vector<T> result)
        {
            if (result == null)
            {
                throw new ArgumentNullException("result");
            }

            if (Count != result.Count)
            {
                throw new ArgumentException(Resources.ArgumentVectorsSameLength, "result");
            }

            DoDivideByThis(scalar, result);
        }

        /// <summary>
        /// Computes the modulus for each element of the vector for the given divisor.
        /// </summary>
        /// <param name="scalar">The divisor to use.</param>
        /// <returns>A vector containing the result.</returns>
        public Vector<T> Modulus(T scalar)
        {
            var result = CreateVector(Count);
            DoModulus(scalar, result);
            return result;
        }

        /// <summary>
        /// Computes the modulus for each element of the vector for the given divisor.
        /// </summary>
        /// <param name="scalar">The divisor to use.</param>
        /// <param name="result">A vector to store the results in.</param>
        public void Modulus(T scalar, Vector<T> result)
        {
            if (result == null)
            {
                throw new ArgumentNullException("result");
            }

            if (Count != result.Count)
            {
                throw new ArgumentException(Resources.ArgumentVectorsSameLength, "result");
            }

            DoModulus(scalar, result);
        }

        /// <summary>
        /// Computes the modulus for the given dividend for each element of the vector.
        /// </summary>
        /// <param name="scalar">The dividend to use.</param>
        /// <returns>A vector containing the result.</returns>
        public Vector<T> ModulusByThis(T scalar)
        {
            var result = CreateVector(Count);
            DoModulusByThis(scalar, result);
            return result;
        }

        /// <summary>
        /// Computes the modulus for the given dividend for each element of the vector.
        /// </summary>
        /// <param name="scalar">The dividend to use.</param>
        /// <param name="result">A vector to store the results in.</param>
        public void ModulusByThis(T scalar, Vector<T> result)
        {
            if (result == null)
            {
                throw new ArgumentNullException("result");
            }

            if (Count != result.Count)
            {
                throw new ArgumentException(Resources.ArgumentVectorsSameLength, "result");
            }

            DoModulusByThis(scalar, result);
        }

        /// <summary>
        /// Pointwise multiplies this vector with another vector.
        /// </summary>
        /// <param name="other">The vector to pointwise multiply with this one.</param>
        /// <returns>A new vector which is the pointwise multiplication of the two vectors.</returns>
        /// <exception cref="ArgumentNullException">If the other vector is <see langword="null" />.</exception>
        /// <exception cref="ArgumentException">If this vector and <paramref name="other"/> are not the same size.</exception>
        public Vector<T> PointwiseMultiply(Vector<T> other)
        {
            if (other == null)
            {
                throw new ArgumentNullException("other");
            }

            if (Count != other.Count)
            {
                throw new ArgumentException(Resources.ArgumentVectorsSameLength, "other");
            }

            var result = CreateVector(Count);
            DoPointwiseMultiply(other, result);
            return result;
        }

        /// <summary>
        /// Pointwise multiplies this vector with another vector and stores the result into the result vector.
        /// </summary>
        /// <param name="other">The vector to pointwise multiply with this one.</param>
        /// <param name="result">The vector to store the result of the pointwise multiplication.</param>
        /// <exception cref="ArgumentNullException">If the other vector is <see langword="null" />.</exception>
        /// <exception cref="ArgumentNullException">If the result vector is <see langword="null" />.</exception>
        /// <exception cref="ArgumentException">If this vector and <paramref name="other"/> are not the same size.</exception>
        /// <exception cref="ArgumentException">If this vector and <paramref name="result"/> are not the same size.</exception>
        public void PointwiseMultiply(Vector<T> other, Vector<T> result)
        {
            if (result == null)
            {
                throw new ArgumentNullException("result");
            }

            if (other == null)
            {
                throw new ArgumentNullException("other");
            }

            if (Count != other.Count)
            {
                throw new ArgumentException(Resources.ArgumentVectorsSameLength, "other");
            }

            if (Count != result.Count)
            {
                throw new ArgumentException(Resources.ArgumentVectorsSameLength, "result");
            }

            DoPointwiseMultiply(other, result);
        }

        /// <summary>
        /// Pointwise divide this vector with another vector.
        /// </summary>
        /// <param name="other">The vector to pointwise divide this one by.</param>
        /// <returns>A new vector which is the pointwise division of the two vectors.</returns>
        /// <exception cref="ArgumentNullException">If the other vector is <see langword="null" />.</exception>
        /// <exception cref="ArgumentException">If this vector and <paramref name="other"/> are not the same size.</exception>
        public Vector<T> PointwiseDivide(Vector<T> other)
        {
            if (other == null)
            {
                throw new ArgumentNullException("other");
            }

            if (Count != other.Count)
            {
                throw new ArgumentException(Resources.ArgumentVectorsSameLength, "other");
            }

            var result = CreateVector(Count);
            DoPointwiseDivide(other, result);
            return result;
        }

        /// <summary>
        /// Pointwise divide this vector with another vector and stores the result into the result vector.
        /// </summary>
        /// <param name="other">The vector to pointwise divide this one by.</param>
        /// <param name="result">The vector to store the result of the pointwise division.</param>
        /// <exception cref="ArgumentNullException">If the other vector is <see langword="null" />.</exception>
        /// <exception cref="ArgumentNullException">If the result vector is <see langword="null" />.</exception>
        /// <exception cref="ArgumentException">If this vector and <paramref name="other"/> are not the same size.</exception>
        /// <exception cref="ArgumentException">If this vector and <paramref name="result"/> are not the same size.</exception>
        public void PointwiseDivide(Vector<T> other, Vector<T> result)
        {
            if (result == null)
            {
                throw new ArgumentNullException("result");
            }

            if (other == null)
            {
                throw new ArgumentNullException("other");
            }

            if (Count != other.Count)
            {
                throw new ArgumentException(Resources.ArgumentVectorsSameLength, "other");
            }

            if (Count != result.Count)
            {
                throw new ArgumentException(Resources.ArgumentVectorsSameLength, "result");
            }

            DoPointwiseDivide(other, result);
        }

        /// <summary>
        /// Pointwise modulus this vector with another vector.
        /// </summary>
        /// <param name="other">The vector to pointwise modulus this one by.</param>
        /// <returns>A new vector which is the pointwise modulus of the two vectors.</returns>
        /// <exception cref="ArgumentNullException">If the other vector is <see langword="null" />.</exception>
        /// <exception cref="ArgumentException">If this vector and <paramref name="other"/> are not the same size.</exception>
        public Vector<T> PointwiseModulus(Vector<T> other)
        {
            if (other == null)
            {
                throw new ArgumentNullException("other");
            }

            if (Count != other.Count)
            {
                throw new ArgumentException(Resources.ArgumentVectorsSameLength, "other");
            }

            var result = CreateVector(Count);
            DoPointwiseModulus(other, result);
            return result;
        }

        /// <summary>
        /// Pointwise modulus this vector with another vector and stores the result into the result vector.
        /// </summary>
        /// <param name="other">The vector to pointwise modulus this one by.</param>
        /// <param name="result">The vector to store the result of the pointwise modulus.</param>
        /// <exception cref="ArgumentNullException">If the other vector is <see langword="null" />.</exception>
        /// <exception cref="ArgumentNullException">If the result vector is <see langword="null" />.</exception>
        /// <exception cref="ArgumentException">If this vector and <paramref name="other"/> are not the same size.</exception>
        /// <exception cref="ArgumentException">If this vector and <paramref name="result"/> are not the same size.</exception>
        public void PointwiseModulus(Vector<T> other, Vector<T> result)
        {
            if (result == null)
            {
                throw new ArgumentNullException("result");
            }

            if (other == null)
            {
                throw new ArgumentNullException("other");
            }

            if (Count != other.Count)
            {
                throw new ArgumentException(Resources.ArgumentVectorsSameLength, "other");
            }

            if (Count != result.Count)
            {
                throw new ArgumentException(Resources.ArgumentVectorsSameLength, "result");
            }

            DoPointwiseModulus(other, result);
        }

        /// <summary>
        /// Outer product of two vectors
        /// </summary>
        /// <param name="u">First vector</param>
        /// <param name="v">Second vector</param>
        /// <returns>Matrix M[i,j] = u[i]*v[j] </returns>
        /// <exception cref="ArgumentNullException">If the u vector is <see langword="null" />.</exception>
        /// <exception cref="ArgumentNullException">If the v vector is <see langword="null" />.</exception>
        public static Matrix<T> OuterProduct(Vector<T> u, Vector<T> v)
        {
            if (u == null)
            {
                throw new ArgumentNullException("u");
            }

            if (v == null)
            {
                throw new ArgumentNullException("v");
            }

            var matrix = u.CreateMatrix(u.Count, v.Count);

            for (var i = 0; i < u.Count; i++)
            {
                matrix.SetRow(i, v.Multiply(u.At(i)));
            }

            return matrix;
        }

        /// <summary>
        /// Outer product of this and another vector.
        /// </summary>
        /// <param name="v">The vector to operate on.</param>
        /// <returns>
        /// Matrix M[i,j] = this[i] * v[j].
        /// </returns>
        /// <seealso cref="OuterProduct(Vector{T}, Vector{T})"/>
        public Matrix<T> OuterProduct(Vector<T> v)
        {
            return OuterProduct(this, v);
        }

        /// <summary>
        /// Returns a <strong>Vector</strong> containing the same values of <paramref name="rightSide"/>.
        /// </summary>
        /// <remarks>This method is included for completeness.</remarks>
        /// <param name="rightSide">The vector to get the values from.</param>
        /// <returns>A vector containing the same values as <paramref name="rightSide"/>.</returns>
        /// <exception cref="ArgumentNullException">If <paramref name="rightSide"/> is <see langword="null" />.</exception>
        public static Vector<T> operator +(Vector<T> rightSide)
        {
            if (rightSide == null)
            {
                throw new ArgumentNullException("rightSide");
            }

            return rightSide.Clone();
        }

        /// <summary>
        /// Returns a <strong>Vector</strong> containing the negated values of <paramref name="rightSide"/>.
        /// </summary>
        /// <param name="rightSide">The vector to get the values from.</param>
        /// <returns>A vector containing the negated values as <paramref name="rightSide"/>.</returns>
        /// <exception cref="ArgumentNullException">If <paramref name="rightSide"/> is <see langword="null" />.</exception>
        public static Vector<T> operator -(Vector<T> rightSide)
        {
            if (rightSide == null)
            {
                throw new ArgumentNullException("rightSide");
            }

            return rightSide.Negate();
        }

        /// <summary>
        /// Adds two <strong>Vectors</strong> together and returns the results.
        /// </summary>
        /// <param name="leftSide">One of the vectors to add.</param>
        /// <param name="rightSide">The other vector to add.</param>
        /// <returns>The result of the addition.</returns>
        /// <exception cref="ArgumentException">If <paramref name="leftSide"/> and <paramref name="rightSide"/> are not the same size.</exception>
        /// <exception cref="ArgumentNullException">If <paramref name="leftSide"/> or <paramref name="rightSide"/> is <see langword="null" />.</exception>
        public static Vector<T> operator +(Vector<T> leftSide, Vector<T> rightSide)
        {
            if (leftSide == null)
            {
                throw new ArgumentNullException("leftSide");
            }

            return leftSide.Add(rightSide);
        }

        /// <summary>
        /// Adds a scalar to each element of a vector.
        /// </summary>
        /// <param name="leftSide">The vector to add to.</param>
        /// <param name="rightSide">The scalar value to add.</param>
        /// <returns>The result of the addition.</returns>
        /// <exception cref="ArgumentNullException">If <paramref name="leftSide"/> is <see langword="null" />.</exception>
        public static Vector<T> operator +(Vector<T> leftSide, T rightSide)
        {
            if (leftSide == null)
            {
                throw new ArgumentNullException("leftSide");
            }

            return leftSide.Add(rightSide);
        }

        /// <summary>
        /// Adds a scalar to each element of a vector.
        /// </summary>
        /// <param name="leftSide">The scalar value to add.</param>
        /// <param name="rightSide">The vector to add to.</param>
        /// <returns>The result of the addition.</returns>
        /// <exception cref="ArgumentNullException">If <paramref name="rightSide"/> is <see langword="null" />.</exception>
        public static Vector<T> operator +(T leftSide, Vector<T> rightSide)
        {
            if (rightSide == null)
            {
                throw new ArgumentNullException("rightSide");
            }

            return rightSide.Add(leftSide);
        }

        /// <summary>
        /// Subtracts two <strong>Vectors</strong> and returns the results.
        /// </summary>
        /// <param name="leftSide">The vector to subtract from.</param>
        /// <param name="rightSide">The vector to subtract.</param>
        /// <returns>The result of the subtraction.</returns>
        /// <exception cref="ArgumentException">If <paramref name="leftSide"/> and <paramref name="rightSide"/> are not the same size.</exception>
        /// <exception cref="ArgumentNullException">If <paramref name="leftSide"/> or <paramref name="rightSide"/> is <see langword="null" />.</exception>
        public static Vector<T> operator -(Vector<T> leftSide, Vector<T> rightSide)
        {
            if (leftSide == null)
            {
                throw new ArgumentNullException("leftSide");
            }

            return leftSide.Subtract(rightSide);
        }

        /// <summary>
        /// Subtracts a scalar from each element of a vector.
        /// </summary>
        /// <param name="leftSide">The vector to subtract from.</param>
        /// <param name="rightSide">The scalar value to subtract.</param>
        /// <returns>The result of the subtraction.</returns>
        /// <exception cref="ArgumentNullException">If <paramref name="leftSide"/> is <see langword="null" />.</exception>
        public static Vector<T> operator -(Vector<T> leftSide, T rightSide)
        {
            if (leftSide == null)
            {
                throw new ArgumentNullException("leftSide");
            }

            return leftSide.Subtract(rightSide);
        }

        /// <summary>
        /// Substracts each element of a vector from a scalar.
        /// </summary>
        /// <param name="leftSide">The scalar value to subtract from.</param>
        /// <param name="rightSide">The vector to subtract.</param>
        /// <returns>The result of the subtraction.</returns>
        /// <exception cref="ArgumentNullException">If <paramref name="rightSide"/> is <see langword="null" />.</exception>
        public static Vector<T> operator -(T leftSide, Vector<T> rightSide)
        {
            if (rightSide == null)
            {
                throw new ArgumentNullException("rightSide");
            }

            return rightSide.SubtractFrom(leftSide);
        }

        /// <summary>
        /// Multiplies a vector with a scalar.
        /// </summary>
        /// <param name="leftSide">The vector to scale.</param>
        /// <param name="rightSide">The scalar value.</param>
        /// <returns>The result of the multiplication.</returns>
        /// <exception cref="ArgumentNullException">If <paramref name="leftSide"/> is <see langword="null" />.</exception>
        public static Vector<T> operator *(Vector<T> leftSide, T rightSide)
        {
            if (leftSide == null)
            {
                throw new ArgumentNullException("leftSide");
            }

            return leftSide.Multiply(rightSide);
        }

        /// <summary>
        /// Multiplies a vector with a scalar.
        /// </summary>
        /// <param name="leftSide">The scalar value.</param>
        /// <param name="rightSide">The vector to scale.</param>
        /// <returns>The result of the multiplication.</returns>
        /// <exception cref="ArgumentNullException">If <paramref name="rightSide"/> is <see langword="null" />.</exception>
        public static Vector<T> operator *(T leftSide, Vector<T> rightSide)
        {
            if (rightSide == null)
            {
                throw new ArgumentNullException("rightSide");
            }

            return rightSide.Multiply(leftSide);
        }

        /// <summary>
        /// Computes the dot product between two <strong>Vectors</strong>.
        /// </summary>
        /// <param name="leftSide">The left row vector.</param>
        /// <param name="rightSide">The right column vector.</param>
        /// <returns>The dot product between the two vectors.</returns>
        /// <exception cref="ArgumentException">If <paramref name="leftSide"/> and <paramref name="rightSide"/> are not the same size.</exception>
        /// <exception cref="ArgumentNullException">If <paramref name="leftSide"/> or <paramref name="rightSide"/> is <see langword="null" />.</exception>
        public static T operator *(Vector<T> leftSide, Vector<T> rightSide)
        {
            if (leftSide == null)
            {
                throw new ArgumentNullException("leftSide");
            }

            return leftSide.DotProduct(rightSide);
        }

        /// <summary>
        /// Divides a scalar with a vector.
        /// </summary>
        /// <param name="leftSide">The scalar to divide.</param>
        /// <param name="rightSide">The vector.</param>
        /// <returns>The result of the division.</returns>
        /// <exception cref="ArgumentNullException">If <paramref name="rightSide"/> is <see langword="null" />.</exception>
        public static Vector<T> operator /(T leftSide, Vector<T> rightSide)
        {
            if (rightSide == null)
            {
                throw new ArgumentNullException("rightSide");
            }

            return rightSide.DevideByThis(leftSide);
        }

        /// <summary>
        /// Divides a vector with a scalar.
        /// </summary>
        /// <param name="leftSide">The vector to divide.</param>
        /// <param name="rightSide">The scalar value.</param>
        /// <returns>The result of the division.</returns>
        /// <exception cref="ArgumentNullException">If <paramref name="leftSide"/> is <see langword="null" />.</exception>
        public static Vector<T> operator /(Vector<T> leftSide, T rightSide)
        {
            if (leftSide == null)
            {
                throw new ArgumentNullException("leftSide");
            }

            return leftSide.Divide(rightSide);
        }

        /// <summary>
        /// Pointwise divides two <strong>Vectors</strong>.
        /// </summary>
        /// <param name="leftSide">The vector to divide.</param>
        /// <param name="rightSide">The other vector.</param>
        /// <returns>The result of the division.</returns>
        /// <exception cref="ArgumentException">If <paramref name="leftSide"/> and <paramref name="rightSide"/> are not the same size.</exception>
        /// <exception cref="ArgumentNullException">If <paramref name="leftSide"/> is <see langword="null" />.</exception>
        public static Vector<T> operator /(Vector<T> leftSide, Vector<T> rightSide)
        {
            if (leftSide == null)
            {
                throw new ArgumentNullException("leftSide");
            }

            return leftSide.PointwiseDivide(rightSide);
        }

        /// <summary>
        /// Computes the modulus of each element of the vector of the given divisor.
        /// </summary>
        /// <param name="leftSide">The vector whose elements we want to compute the modulus of.</param>
        /// <param name="rightSide">The divisor to use.</param>
        /// <returns>The result of the calculation</returns>
        /// <exception cref="ArgumentNullException">If <paramref name="leftSide"/> is <see langword="null" />.</exception>
        public static Vector<T> operator %(Vector<T> leftSide, T rightSide)
        {
            if (leftSide == null)
            {
                throw new ArgumentNullException("leftSide");
            }

            return leftSide.Modulus(rightSide);
        }

        /// <summary>
        /// Computes the modulus of the given dividend of each element of the vector.
        /// </summary>
        /// <param name="leftSide">The dividend we want to compute the modulus of.</param>
        /// <param name="rightSide">The vector whose elements we want to use as divisor.</param>
        /// <returns>The result of the calculation</returns>
        /// <exception cref="ArgumentNullException">If <paramref name="leftSide"/> is <see langword="null" />.</exception>
        public static Vector<T> operator %(T leftSide, Vector<T> rightSide)
        {
            if (rightSide == null)
            {
                throw new ArgumentNullException("rightSide");
            }

            return rightSide.ModulusByThis(leftSide);
        }

        /// <summary>
        /// Computes the pointwise modulus of each element of two <strong>vectors</strong>.
        /// </summary>
        /// <param name="leftSide">The vector whose elements we want to compute the modulus of.</param>
        /// <param name="rightSide">The divisor to use.</param>
        /// <returns>The result of the calculation</returns>
        /// <exception cref="ArgumentException">If <paramref name="leftSide"/> and <paramref name="rightSide"/> are not the same size.</exception>
        /// <exception cref="ArgumentNullException">If <paramref name="leftSide"/> is <see langword="null" />.</exception>
        public static Vector<T> operator %(Vector<T> leftSide, Vector<T> rightSide)
        {
            if (leftSide == null)
            {
                throw new ArgumentNullException("leftSide");
            }

            return leftSide.PointwiseModulus(rightSide);
        }

        /// <summary>
        /// Computes the p-Norm.
        /// </summary>
        /// <param name="p">
        /// The p value.
        /// </param>
        /// <returns>
        /// <c>Scalar ret = (sum(abs(this[i])^p))^(1/p)</c>
        /// </returns>
        public abstract T Norm(double p);

        /// <summary>
        /// Normalizes this vector to a unit vector with respect to the p-norm.
        /// </summary>
        /// <param name="p">
        /// The p value.
        /// </param>
        /// <returns>
        /// This vector normalized to a unit vector with respect to the p-norm.
        /// </returns>
        public abstract Vector<T> Normalize(double p);

        /// <summary>
        /// Returns the value of the absolute minimum element.
        /// </summary>
        /// <returns>The value of the absolute minimum element.</returns>
        public abstract T AbsoluteMinimum();

        /// <summary>
        /// Returns the index of the absolute minimum element.
        /// </summary>
        /// <returns>The index of absolute minimum element.</returns>
        public abstract int AbsoluteMinimumIndex();

        /// <summary>
        /// Returns the value of the absolute maximum element.
        /// </summary>
        /// <returns>The value of the absolute maximum element.</returns>
        public abstract T AbsoluteMaximum();

        /// <summary>
        /// Returns the index of the absolute maximum element.
        /// </summary>
        /// <returns>The index of absolute maximum element.</returns>
        public abstract int AbsoluteMaximumIndex();

        /// <summary>
        /// Returns the value of maximum element.
        /// </summary>
        /// <returns>The value of maximum element.</returns>
        public T Maximum()
        {
            return At(MaximumIndex());
        }

        /// <summary>
        /// Returns the index of the absolute maximum element.
        /// </summary>
        /// <returns>The index of absolute maximum element.</returns>
        public abstract int MaximumIndex();

        /// <summary>
        /// Returns the value of the minimum element.
        /// </summary>
        /// <returns>The value of the minimum element.</returns>
        public T Minimum()
        {
            return At(MinimumIndex());
        }

        /// <summary>
        /// Returns the index of the minimum element.
        /// </summary>
        /// <returns>The index of minimum element.</returns>
        public abstract int MinimumIndex();

        /// <summary>
        /// Computes the sum of the vector's elements.
        /// </summary>
        /// <returns>The sum of the vector's elements.</returns>
        public abstract T Sum();

        /// <summary>
        /// Computes the sum of the absolute value of the vector's elements.
        /// </summary>
        /// <returns>The sum of the absolute value of the vector's elements.</returns>
        public abstract T SumMagnitudes();

        /// <summary>
        /// Returns a deep-copy clone of the vector.
        /// </summary>
        /// <returns>A deep-copy clone of the vector.</returns>
        public Vector<T> Clone()
        {
            var result = CreateVector(Count);
            Storage.CopyToUnchecked(result.Storage, skipClearing: true);
            return result;
        }

        /// <summary>
        /// Set the values of this vector to the given values.
        /// </summary>
        /// <param name="values">The array containing the values to use.</param>
        /// <exception cref="ArgumentNullException">If <paramref name="values"/> is <see langword="null" />.</exception>
        /// <exception cref="ArgumentException">If <paramref name="values"/> is not the same size as this vector.</exception>
        public void SetValues(T[] values)
        {
            var source = new DenseVectorStorage<T>(Count, values);
            source.CopyTo(Storage);
        }

        /// <summary>
        /// Copies the values of this vector into the target vector.
        /// </summary>
        /// <param name="target">The vector to copy elements into.</param>
        /// <exception cref="ArgumentNullException">If <paramref name="target"/> is <see langword="null"/>.</exception>
        /// <exception cref="ArgumentException">If <paramref name="target"/> is not the same size as this vector.</exception>
        public void CopyTo(Vector<T> target)
        {
            if (target == null)
            {
                throw new ArgumentNullException("target");
            }

            Storage.CopyTo(target.Storage);
        }

        /// <summary>
        /// Creates a vector containing specified elements.
        /// </summary>
        /// <param name="index">The first element to begin copying from.</param>
        /// <param name="count">The number of elements to copy.</param>
        /// <returns>A vector containing a copy of the specified elements.</returns>
        /// <exception cref="ArgumentOutOfRangeException"><list><item>If <paramref name="index"/> is not positive or
        /// greater than or equal to the size of the vector.</item>
        /// <item>If <paramref name="index"/> + <paramref name="count"/> is greater than or equal to the size of the vector.</item>
        /// </list></exception>
        /// <exception cref="ArgumentException">If <paramref name="count"/> is not positive.</exception>
        public Vector<T> SubVector(int index, int count)
        {
            var target = CreateVector(count);
            Storage.CopySubVectorTo(target.Storage, index, 0, count, skipClearing: true);
            return target;
        }

        /// <summary>
        /// Copies the values of a given vector into a region in this vector.
        /// </summary>
        /// <param name="index">The field to start copying to</param>
        /// <param name="count">The number of fields to cpy. Must be positive.</param>
        /// <param name="subVector">The sub-vector to copy from.</param>
        /// <exception cref="ArgumentNullException">If <paramref name="subVector"/> is <see langword="null" /></exception>
        public void SetSubVector(int index, int count, Vector<T> subVector)
        {
            if (subVector == null)
            {
                throw new ArgumentNullException("subVector");
            }

            subVector.Storage.CopySubVectorTo(Storage, 0, index, count);
        }

        /// <summary>
        /// Copies the requested elements from this vector to another.
        /// </summary>
        /// <param name="destination">The vector to copy the elements to.</param>
        /// <param name="sourceIndex">The element to start copying from.</param>
        /// <param name="targetIndex">The element to start copying to.</param>
        /// <param name="count">The number of elements to copy.</param>
        public void CopySubVectorTo(Vector<T> destination, int sourceIndex, int targetIndex, int count)
        {
            if (destination == null)
            {
                throw new ArgumentNullException("destination");
            }

            // TODO: refactor range checks
            Storage.CopySubVectorTo(destination.Storage, sourceIndex, targetIndex, count);
        }

        [Obsolete("Use CopySubVectorTo instead. Scheduled for removal in v3.0.")]
        public void CopyTo(Vector<T> destination, int sourceIndex, int targetIndex, int count)
        {
            CopySubVectorTo(destination, sourceIndex, targetIndex, count);
        }

        /// <summary>
        /// Returns the data contained in the vector as an array.
        /// </summary>
        /// <returns>
        /// The vector's data as an array.
        /// </returns>
        public T[] ToArray()
        {
            var result = new DenseVectorStorage<T>(Count);
            Storage.CopyToUnchecked(result, skipClearing: true);
            return result.Data;
        }

        /// <summary>
        /// Create a matrix based on this vector in column form (one single column).
        /// </summary>
        /// <returns>
        /// This vector as a column matrix.
        /// </returns>
        public Matrix<T> ToColumnMatrix()
        {
            var result = CreateMatrix(Count, 1);
            Storage.CopyToColumnUnchecked(result.Storage, 0, skipClearing: true);
            return result;
        }

        /// <summary>
        /// Create a matrix based on this vector in row form (one single row).
        /// </summary>
        /// <returns>
        /// This vector as a row matrix.
        /// </returns>
        public Matrix<T> ToRowMatrix()
        {
            var result = CreateMatrix(1, Count);
            Storage.CopyToRowUnchecked(result.Storage, 0, skipClearing: true);
            return result;
        }

        /// <summary>
        /// Returns an enumerator that iterates through the collection.
        /// </summary>
        /// <returns>
        /// A <see cref="T:System.Collections.Generic.IEnumerator`1"/> that can be used to iterate through the collection.
        /// </returns>
        public IEnumerator<T> GetEnumerator()
        {
            return Storage.Enumerate().GetEnumerator();
        }

        /// <summary>
        /// Returns an <see cref="IEnumerable{T}"/> that contains the position and value of the element, for all non-zero elements.
        /// </summary>
        /// <returns>
        /// An <see cref="IEnumerable{T}"/> over this vector that contains the position and value of each element.
        /// </returns>
        /// <remarks>
        /// The enumerator returns a <seealso cref="Tuple{T,K}"/>
        /// with the first value being the element index and the second value
        /// being the value of the element at that index.
        /// The enumerator will exclude all elements with a zero value.
        /// </remarks>
        public IEnumerable<Tuple<int, T>> GetIndexedEnumerator()
        {
            return Storage.EnumerateNonZero();
        }

        /// <summary>
        /// Applies a function to each value of this vector and replaces the value with its result.
        /// If forceMapZero is not set to true, zero values may or may not be skipped depending
        /// on the actual data storage implementation (relevant mostly for sparse vectors).
        /// </summary>
        public void MapInplace(Func<T, T> f, bool forceMapZeros = false)
        {
            Storage.MapInplace(f, forceMapZeros);
        }

        /// <summary>
        /// Applies a function to each value of this vector and replaces the value with its result.
        /// The index of each value (zero-based) is passed as first argument to the function.
        /// If forceMapZero is not set to true, zero values may or may not be skipped depending
        /// on the actual data storage implementation (relevant mostly for sparse vectors).
        /// </summary>
        public void MapIndexedInplace(Func<int, T, T> f, bool forceMapZeros = false)
        {
            Storage.MapIndexedInplace(f, forceMapZeros);
        }
<<<<<<< HEAD

        #endregion
    


    
        /// <summary>
        /// Tests  all the elements of a given Vector  for a conditon and returns a Vector of the same dimesionns of 1.0 where this conditions is true.  
        /// 0.0 where the condition is not true. The condition is given using System.Predicate;
        /// </summary>
        /// <param name="matchCondition">System.Predicate. The condition that the Vector elements are tested for.</param>
        /// <returns> The resultant Vector.</returns>
        /// <exception cref="ArgumentNullException">If matchCondition is <see langword="null" />.</exception>
        public virtual Vector<T> FindMask(Predicate<T> matchCondition)
        {
            if (matchCondition == null) throw new ArgumentNullException("matchCondition");

            var result = CreateVector(this.Count);

            for (var index = 0; index < Count; index++)
            {
                    if (matchCondition(At(index)))
                    {
                        result.At(index, One);
                    }
            }

            return result;
        }


        /// <summary>
        /// Tests  all the elements of a given Vector  for a conditon and returns an <see cref="IEnumerable{T}"/> of indeces (0 based) where this conditions is true.  
        /// The condition is given using System.Predicate;
        /// </summary>
        /// <param name="matchCondition">System.Predicate. The condition that the Vector elements are tested for.</param>
        /// <returns> The resultant <see cref="IEnumerable{T}"/> of ints where the Predicate is true , using 0 based indexing.</returns>
        /// <exception cref="ArgumentNullException">If matchCondition is <see langword="null" />.</exception>
        public virtual IEnumerable<int> FindIndices(Predicate<T> matchCondition)
        {
            if (matchCondition == null) throw new ArgumentNullException("matchCondition");

            for (var index = 0; index < Count; index++)
            {
                if (matchCondition(At(index)))
                {
                    yield return index;
                }
            }

            yield break;
        }

        /// <summary>
        /// For each int in an enumerable of ints set all the elements of the given Vector to a specified value.
        /// </summary>
        /// <param name="indxs">The enumerables of ints, using 0 based indexing.</param>
        /// <param name="value">The value to set the Elements to.</param>
        /// <exception cref="ArgumentNullException">If indxs is <see langword="null" />.</exception>
        public virtual void SetOnIndices(IEnumerable<int> indxs, T value)
        {
            if (indxs == null) throw new ArgumentNullException("indxs");

            foreach (int i in indxs)
            { 
                At(i,value); 
            }
        }

        /// <summary>
        /// For each int in an enumerable of ints applies a function to the given Vector and sets the elements to the outcome of the function.
        /// </summary>
        /// <param name="indxs">The enumerables of ints , using 0 based indexing</param>
        /// <param name="fun"> The function </param>
        /// <exception cref="ArgumentNullException">If indxs is <see langword="null" />.</exception>
        public virtual void ApplyOnIndices(IEnumerable<int> indxs, Func<T, T> fun)
        {
            if (indxs == null) throw new ArgumentNullException("indxs");

            foreach (int i in indxs)
            {
                At( i,  fun(At(i)) );
            }
        }

        
        /// <summary>
        /// Updates specified elements of the Vector.
        /// </summary>
        /// <param name="index">The first element to begin copying from.</param>
        /// <param name="length">The number of elements to copy.</param>
        /// <param name="vectorToCopyFrom">The vector to copy from .</param>
        /// <exception cref="ArgumentOutOfRangeException"><list><item>If <paramref name="index"/> is not positive or
        /// greater than or equal to the size of the vector.</item>
        /// <item>If <paramref name="index"/> + <paramref name="length"/> is greater than or equal to the size of the vector.</item>
        /// </list></exception>
        /// <exception cref="ArgumentException">If <paramref name="length"/> is not positive.</exception>
        public virtual void SetSubVector(int index, int length, Vector<T> vectorToCopyFrom)
        {
            if (index < 0 || index >= Count)
            {
                throw new ArgumentOutOfRangeException("index");
            }

            if (length <= 0)
            {
                throw new ArgumentOutOfRangeException("length");
            }

            if (index + length > Count)
            {
                throw new ArgumentOutOfRangeException("index");
            }

            if (length > vectorToCopyFrom.Count)
            {
                throw new ArgumentOutOfRangeException("length, length greater than length of vectorToCopyFrom.");
            }


            CommonParallel.For(
                index,
                index + length,
                i => this.At(i,vectorToCopyFrom.At(i-index)));
        }


        /// <summary>
        /// Updates specified elements of the Vector with the other vector's elements.
        /// </summary>
        /// <param name="index">The first element to begin copying from.</param>
        /// <param name="vectorToCopyFrom">The vector to copy from .</param>
        /// <exception cref="ArgumentOutOfRangeException"><list><item>If <paramref name="index"/> is not positive or
        /// greater than or equal to the size of the vector.</item>
        /// <item>If <paramref name="index"/> + <paramref name="vectorToCopyFrom"/> 'size  is greater than or equal to the size of the vector.</item>
        public virtual void SetSubVector(int index, Vector<T> vectorToCopyFrom)
        {
            SetSubVector(index, vectorToCopyFrom.Count, vectorToCopyFrom);
        }


        /// <summary>
        /// Set the element of a given Vector  to a spefic value, where the mask Vectors elements ==1. 
        /// The Mask Matrix needs to have the same dimension of the given matrix.
        /// </summary>
        /// <param name="mask">The Mask Vector with elements 1's and 0's. needs to be of the same dimesions as this. </param>
        /// <param name="value"> The value to set the elements of the given vector to. </param>
        /// <exception cref="ArgumentNullException">If the mask vector is <see langword="null" />.</exception>
        /// <exception cref="ArgumentException">If the mask vectors dimensions are not equal to this dimesions.</exception>
        public virtual void OnMaskSet(Vector<T> mask, T value)
        {
            if (mask == null)
            {
                throw new ArgumentNullException("mask");
            }

            if (mask.Count != this.Count)
            {
                throw new ArgumentException(Resources.ArgumentVectorsSameLength, "mask");
            }

            for (var index = 0; index < Count; index++)
            {
                if (Equals(mask.At(index), One))
                {
                    At(index, value);
                }
            }
        }

        /// <summary>
        /// Applies a function to the elements of a given Vector , where the mask Vector's elements == 1. 
        /// The Mask Vector needs to have the same dimension of the given vector.
        /// </summary>
        /// <param name="mask">The Mask Vector needs to be of the same dimesions as this. </param>
        /// <param name="func"></param>
        /// <exception cref="ArgumentNullException">If the mask vector is <see langword="null" />.</exception>
        /// <exception cref="ArgumentNullException">If func is <see langword="null" />.</exception>
        /// <exception cref="ArgumentException">If the mask vectors dimensions are not equal to this dimesions.</exception>
        public virtual void OnMaskApply(Vector<T> mask, Func<T, T> func)
        {

            if (func == null)
            {
                throw new ArgumentNullException("func");
            }

            if (mask == null )
            {
                throw new ArgumentNullException("mask");
            }


            if (mask.Count != this.Count)
            {
                throw new ArgumentException(Resources.ArgumentVectorsSameLength, "mask");
            }

            for (var index = 0; index < Count; index++)
            {
                if (Equals(mask.At(index), One))
                {
                     At(index, func(At(index)));
                }
            }
   
   
        }


        /// <summary>
        /// Applies a function to all the elements of a given Vector. No specialisation for SparsVectors yet.
        /// </summary>
        /// <param name="func"></param>
        /// <exception cref="ArgumentNullException">If func is <see langword="null" />.</exception>
        public virtual void OnMaskApply( Func<T, T> func)
        {

            if (func == null)
            {
                throw new ArgumentNullException("func");
            }


            for (var index = 0; index < Count; index++)
            {
                  At(index, func(At(index)));
                
            }

        }


        /// <summary>
        /// Returns an <see cref="IEnumerator{int}"/> that enumerates over the vectors  indices. 0..Count-1
        /// </summary>
        /// <returns>An <see cref="IEnumerator{int}"/> that enumerates over the vectors indices</returns>
        public IEnumerable<int> Indices()
        {
            for (int i = 0; i < Count; i++)
            {
                yield return i;
            }
            yield break;
        }

                /// <summary>
        ///  one based index methods so start counting at 1 instead of 0. Romans did not have a number for 0 so using Roman I to after the same name 
        ///  of the 0 based index methids for these methods.
        /// </summary>
        /// <returns></returns>
        /////


        /// <summary>
        /// Creates a vector containing specified elements. This methos uses 1 based indexing for the arguments.
        /// </summary>
        /// <param name="index">The first element to begin copying from.</param>
        /// <param name="length">The number of elements to copy.</param>
        /// <returns>A vector containing a copy of the specified elements.</returns>
        /// <exception cref="ArgumentOutOfRangeException"><list><item>If <paramref name="index"/> is not positive or
        /// greater than or equal to the size of the vector.</item>
        /// <item>If <paramref name="IIndex"/> + <paramref name="length"/> is greater than the size of the vector.</item>
        /// </list></exception>
        /// <exception cref="ArgumentException">If <paramref name="length"/> is not positive.</exception>
        public virtual Vector<T> SubVectorI(int IIndex, int length)
        {
            int index = IIndex - 1; //convert to 0 based indexing and carry on as per 0 based indexing method SubVector.
            return SubVector(index, length);
        }



        /// <summary>
        /// Updates specified elements of the Vector. Uses 1 based indexing.
        /// </summary>
        /// <param name="index">The first element to begin copying from, using 1 based indexing.</param>
        /// <param name="length">The number of elements to copy.</param>
        /// <exception cref="ArgumentOutOfRangeException"><list><item>If <paramref name="index"/> is not positive or
        /// greater than or equal to the size of the vector.</item>
        /// <item>If <paramref name="index"/> + <paramref name="length"/> is greater than the size of the vector.</item>
        /// </list></exception>
        /// <exception cref="ArgumentException">If <paramref name="length"/> is not positive.</exception>
        public virtual void SetSubVectorI(int IIndex, int length, Vector<T> subVector)
        {
            SetSubVector(IIndex - 1, length, subVector);
        }

        /// <summary>
        /// Updates specified elements of the Vector with the other vector's elements.
        /// </summary>
        /// <param name="index">The first element to begin copying from, using 1 based indexing.</param>
        /// <param name="vectorToCopyFrom">The vector to copy from .</param>
        /// <exception cref="ArgumentOutOfRangeException"><list><item>If <paramref name="index"/> is not positive or
        /// greater than or equal to the size of the vector.</item>
        /// <item>If <paramref name="index"/> + <paramref name="vectorToCopyFrom"/> 'size  is greater than the size of the vector.</item>
        public virtual void SetSubVectorI(int IIndex, Vector<T> vectorToCopyFrom)
        {
            SetSubVector(IIndex-1, vectorToCopyFrom.Count, vectorToCopyFrom);
        }


        /// <summary>
        /// same as MinimumIndex but using 1 based index.
        /// </summary>
        /// <returns></returns>
        public int MinimumIndexI()
        {
            int zeroBasedIndex= MinimumIndex();
            return zeroBasedIndex+1;
        }

        public int MaximumIndexI()
        {
            int zeroBasedIndex = MaximumIndex();
            return zeroBasedIndex+1;
        }

        public int AbsoluteMinimumIndexI()
        {
            int zeroBasedIndex = AbsoluteMinimumIndex();
            return zeroBasedIndex+1;
        }
        
        public  int AbsoluteMaximumIndexI()
        {
            int zeroBasedIndex = AbsoluteMaximumIndex();
            return zeroBasedIndex+1;
        }

        /// <summary>
        /// returns the element of the vector using 1 based Index. No range checking.
        /// </summary>
        /// <param name="IIndex"> the IIndex using 1 based indexing</param>
        /// <returns> the element at that position.</returns>
        public T AtI(int IIndex)
        {
            return At(IIndex - 1);
        }

        /// <summary>
        /// Sets the element of the vector using 1 based Index. No range checking.
        /// </summary>
        /// <param name="IIndex"> the IIndex using 1 based indexing</param>
        /// <param name="value"> the value to which to se the element to </param>
        public void AtI(int IIndex, T value)
        {
            At(IIndex - 1, value);
        }


        /// <summary>
        /// Tests  all the elements of a given Vector  for a conditon and returns an <see cref="IEnumerable{T}"/> of indeces (1 based) where this conditions is true.  
        /// The condition is given using System.Predicate;
        /// </summary>
        /// <param name="matchCondition">System.Predicate. The condition that the Vector elements are tested for.</param>
        /// <returns> The resultant <see cref="IEnumerable{T}"/> of ints where the Predicate is true , using  1 based indexing.</returns>
        /// <exception cref="ArgumentNullException">If matchCondition is <see langword="null" />.</exception>
        public virtual IEnumerable<int> FindIndicesI(Predicate<T> matchCondition)
        {
            if (matchCondition == null) throw new ArgumentNullException("matchCondition");

            for (var index = 0; index < Count; index++)
            {
                if (matchCondition(At(index)))
                {
                    yield return index+1;
                }
            }

            yield break;
        }


        /// <summary>
        /// For each int in an enumerable of ints set all the elements of the given Vector to a specified value.
        /// Uses 1 based indexing.
        /// </summary>
        /// <param name="indxs">The enumerables of ints, 1 based indexing</param>
        /// <param name="value">The value to set the Elements to.</param>
        /// <exception cref="ArgumentNullException">If indxs is <see langword="null" />.</exception>
        public virtual void SetOnIndicesI(IEnumerable<int> indxs, T value)
        {
            if (indxs == null) throw new ArgumentNullException("indxs");

            foreach (int i in indxs)
            {
                this[i-1] = value;
            }
        }

        /// <summary>
        /// For each int in an enumerable of ints applies a function to the given Vector and sets the elements to the outcome of the function.
        /// Uses 1 based indexing.
        /// </summary>
        /// <param name="indxs">The enumerables of ints, 1 based indexing</param>
        /// <param name="fun"> The function </param>
        /// <exception cref="ArgumentNullException">If indxs is <see langword="null" />.</exception>
        public virtual void ApplyOnIndicesI(IEnumerable<int> indxs, Func<T, T> fun)
        {
            if (indxs == null) throw new ArgumentNullException("indxs");

            foreach (int i in indxs)
            {
                this[i-1] = fun(this[i-1]);
            }
        }

        /// <summary>
        /// Returns an <see cref="IEnumerator{int}"/> that enumerates over the vectors  indices using 1 based counting. 1..Count
        /// </summary>
        /// <returns>An <see cref="IEnumerator{int}"/> that enumerates over the vectors indices, using 1 based counting. 1...Count.</returns>
        public IEnumerable<int> IndicesI()
        {
            for (int i = 0; i < Count; i++)
            {
                yield return i+1;
            }
            yield break;
        }

        /// <summary>
        /// Returns an <see cref="IEnumerator{T}"/> that contains the position (using 1 based indexing) and value of the element.
        /// </summary>
        /// <returns>
        /// An <see cref="IEnumerator{T}"/> over this vector that contains the position and value of each
        /// element.
        /// </returns>
        /// <remarks>
        /// The enumerator returns a 
        /// <seealso cref="Tuple{T,K}"/>
        /// with the first value being the element index and the second value 
        /// being the value of the element at that index. For sparse vectors, the enumerator will exclude all elements
        /// with a zero value. 
        /// </remarks>
        public virtual IEnumerable<Tuple<int, T>> GetIndexedEnumeratorI()
        {
            for (var i = 0; i < Count; i++)
            {
                yield return new Tuple<int, T>(i+1, this[i]);
            }
        }



        public virtual Vector<T> SelectElements(IEnumerable<int> keep)
        {
            var keepList = keep.ToList();
            var returnv = CreateVector(keepList.Count);
            
            int target = 0;
            foreach (int c in keepList)
            {
                if (c >= Count || c < 0)
                {
                    throw new IndexOutOfRangeException("Vector.SelectElements index out of range.");
                }
                returnv.At(target,this.At(c));
                target++;
            }
            return returnv;
        }

        public virtual Vector<T> SelectElementsI(IEnumerable<int> keepI)
        {
            return SelectElements(from elem in keepI select elem - 1);
        }


  }
=======
    }
>>>>>>> b2be48f2
}<|MERGE_RESOLUTION|>--- conflicted
+++ resolved
@@ -36,12 +36,7 @@
     using System.Runtime;
     using Properties;
     using Storage;
-<<<<<<< HEAD
-    using Threading;
     using System.Linq;
-=======
-
->>>>>>> b2be48f2
     /// <summary>
     /// Defines the generic class for <c>Vector</c> classes.
     /// </summary>
@@ -1575,9 +1570,6 @@
         {
             Storage.MapIndexedInplace(f, forceMapZeros);
         }
-<<<<<<< HEAD
-
-        #endregion
     
 
 
@@ -2046,7 +2038,4 @@
 
 
   }
-=======
-    }
->>>>>>> b2be48f2
 }