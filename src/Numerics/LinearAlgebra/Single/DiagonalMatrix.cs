--- conflicted
+++ resolved
@@ -34,16 +34,11 @@
     using Generic;
     using Properties;
     using Storage;
-<<<<<<< HEAD
-    using System.Collections.Generic;
-    using Numerics.Random;
-=======
     using System;
     using System.Collections.Generic;
     using System.Diagnostics;
     using System.Linq;
->>>>>>> b2be48f2
-
+    using Numerics.Random;
     /// <summary>
     /// A matrix type for diagonal matrices.
     /// </summary>
