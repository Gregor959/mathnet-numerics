--- conflicted
+++ resolved
@@ -1452,7 +1452,11 @@
             return (SparseMatrix)leftSide.Modulus(rightSide);
         }
 
-<<<<<<< HEAD
+        public override string ToTypeString()
+        {
+            return string.Format("SparseMatrix {0}x{1}-Single {2:P2} Filled", RowCount, ColumnCount, NonZerosCount / (RowCount * (double)ColumnCount));
+        }
+
 
         /// <summary>
         /// Tests  all the elements of a matrix for a conditon and returns a Matrix with elements of 1.0f where this conditions is true.  
@@ -1552,11 +1556,5 @@
 
 
 
-=======
-        public override string ToTypeString()
-        {
-            return string.Format("SparseMatrix {0}x{1}-Single {2:P2} Filled", RowCount, ColumnCount, NonZerosCount / (RowCount * (double)ColumnCount));
-        }
->>>>>>> b2be48f2
     }
 }