--- conflicted
+++ resolved
@@ -1428,7 +1428,11 @@
             return (SparseMatrix)leftSide.Modulus(rightSide);
         }
 
-<<<<<<< HEAD
+        public override string ToTypeString()
+        {
+            return string.Format("SparseMatrix {0}x{1}-Complex32 {2:P2} Filled", RowCount, ColumnCount, 100d * NonZerosCount / (RowCount * (double)ColumnCount));
+        }
+
 
         /// <summary>
         /// Tests  all the elements of a matrix for a conditon and returns a Matrix with elements of 1.0f where this conditions is true.  
@@ -1526,11 +1530,5 @@
         }
    
     
-=======
-        public override string ToTypeString()
-        {
-            return string.Format("SparseMatrix {0}x{1}-Complex32 {2:P2} Filled", RowCount, ColumnCount, 100d * NonZerosCount / (RowCount * (double)ColumnCount));
-        }
->>>>>>> b2be48f2
     }
 }