--- conflicted
+++ resolved
@@ -35,15 +35,11 @@
     using Numerics;
     using Properties;
     using Storage;
-<<<<<<< HEAD
-    using System.Collections.Generic;
-    using Numerics.Random;
-=======
     using System;
     using System.Collections.Generic;
     using System.Diagnostics;
     using System.Linq;
->>>>>>> b2be48f2
+    using Numerics.Random;
 
     /// <summary>
     /// A matrix type for diagonal matrices.
