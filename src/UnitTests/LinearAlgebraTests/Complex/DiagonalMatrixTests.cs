--- conflicted
+++ resolved
@@ -48,18 +48,6 @@
         public override void SetupMatrices()
         {
             TestData2D = new Dictionary<string, Complex[,]>
-<<<<<<< HEAD
-                         {
-                             { "Singular3x3", new[,] { { new Complex(1.0, 1), Complex.Zero, Complex.Zero }, { Complex.Zero, Complex.Zero, Complex.Zero }, { Complex.Zero, Complex.Zero, new Complex(3.0, 1) } } },
-                             { "Square3x3", new[,] { { new Complex(-1.1, 1), Complex.Zero, Complex.Zero }, { Complex.Zero, new Complex(1.1, 1), Complex.Zero }, { Complex.Zero, Complex.Zero, new Complex(6.6, 1) } } },
-                             { "Square4x4", new[,] { { new Complex(-1.1, 1), Complex.Zero, Complex.Zero, Complex.Zero }, { Complex.Zero, new Complex(1.1, 1), Complex.Zero, Complex.Zero }, { Complex.Zero, Complex.Zero, new Complex(6.2, 1), Complex.Zero }, { Complex.Zero, Complex.Zero, Complex.Zero, new Complex(-7.7, 1) } } },
-                             { "Singular4x4", new[,] { { new Complex(-1.1, 1), Complex.Zero, Complex.Zero, Complex.Zero }, { Complex.Zero, new Complex(-2.2, 1), Complex.Zero, Complex.Zero }, { Complex.Zero, Complex.Zero, Complex.Zero, Complex.Zero }, { Complex.Zero, Complex.Zero, Complex.Zero, new Complex(-4.4, 1) } } },
-                             { "Tall3x2", new[,] { { new Complex(-1.1, 1), Complex.Zero }, { Complex.Zero, new Complex(1.1, 1) }, { Complex.Zero, Complex.Zero } } },
-                             { "Wide2x3", new[,] { { new Complex(-1.1, 1), Complex.Zero, Complex.Zero }, { Complex.Zero, new Complex(1.1, 1), Complex.Zero } } },
-                             { "Tallx3",new[,] {  { new Complex(5.1,0),Complex.Zero, Complex.Zero},{ Complex.Zero,  new Complex(-40.0,0),Complex.Zero}, {Complex.Zero,Complex.Zero, new Complex(-7.0,0) } }},
-                             { "Tallx3Negatives", new[,] { {new Complex(0,0),Complex.Zero,Complex.Zero} ,{ Complex.Zero,new Complex(1.0,0.0),Complex.Zero}, {Complex.Zero,Complex.Zero,new Complex(1.0,0.0)} }}   
-                         };
-=======
                 {
                     {"Singular3x3", new[,] {{new Complex(1.0, 1), Complex.Zero, Complex.Zero}, {Complex.Zero, Complex.Zero, Complex.Zero}, {Complex.Zero, Complex.Zero, new Complex(3.0, 1)}}},
                     {"Square3x3", new[,] {{new Complex(-1.1, 1), Complex.Zero, Complex.Zero}, {Complex.Zero, new Complex(1.1, 1), Complex.Zero}, {Complex.Zero, Complex.Zero, new Complex(6.6, 1)}}},
@@ -67,8 +55,9 @@
                     {"Singular4x4", new[,] {{new Complex(-1.1, 1), Complex.Zero, Complex.Zero, Complex.Zero}, {Complex.Zero, new Complex(-2.2, 1), Complex.Zero, Complex.Zero}, {Complex.Zero, Complex.Zero, Complex.Zero, Complex.Zero}, {Complex.Zero, Complex.Zero, Complex.Zero, new Complex(-4.4, 1)}}},
                     {"Tall3x2", new[,] {{new Complex(-1.1, 1), Complex.Zero}, {Complex.Zero, new Complex(1.1, 1)}, {Complex.Zero, Complex.Zero}}},
                     {"Wide2x3", new[,] {{new Complex(-1.1, 1), Complex.Zero, Complex.Zero}, {Complex.Zero, new Complex(1.1, 1), Complex.Zero}}}
+                             ,{ "Tallx3",new[,] {  { new Complex(5.1,0),Complex.Zero, Complex.Zero},{ Complex.Zero,  new Complex(-40.0,0),Complex.Zero}, {Complex.Zero,Complex.Zero, new Complex(-7.0,0) } }},
+                             { "Tallx3Negatives", new[,] { {new Complex(0,0),Complex.Zero,Complex.Zero} ,{ Complex.Zero,new Complex(1.0,0.0),Complex.Zero}, {Complex.Zero,Complex.Zero,new Complex(1.0,0.0)} }}   
                 };
->>>>>>> b2be48f2
 
             TestMatrices = new Dictionary<string, Matrix>();
             foreach (var name in TestData2D.Keys)
