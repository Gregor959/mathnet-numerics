// <copyright file="MatrixLoader.cs" company="Math.NET">
// Math.NET Numerics, part of the Math.NET Project
// http://numerics.mathdotnet.com
// http://github.com/mathnet/mathnet-numerics
// http://mathnetnumerics.codeplex.com
//
// Copyright (c) 2009-2013 Math.NET
//
// Permission is hereby granted, free of charge, to any person
// obtaining a copy of this software and associated documentation
// files (the "Software"), to deal in the Software without
// restriction, including without limitation the rights to use,
// copy, modify, merge, publish, distribute, sublicense, and/or sell
// copies of the Software, and to permit persons to whom the
// Software is furnished to do so, subject to the following
// conditions:
//
// The above copyright notice and this permission notice shall be
// included in all copies or substantial portions of the Software.
//
// THE SOFTWARE IS PROVIDED "AS IS", WITHOUT WARRANTY OF ANY KIND,
// EXPRESS OR IMPLIED, INCLUDING BUT NOT LIMITED TO THE WARRANTIES
// OF MERCHANTABILITY, FITNESS FOR A PARTICULAR PURPOSE AND
// NONINFRINGEMENT. IN NO EVENT SHALL THE AUTHORS OR COPYRIGHT
// HOLDERS BE LIABLE FOR ANY CLAIM, DAMAGES OR OTHER LIABILITY,
// WHETHER IN AN ACTION OF CONTRACT, TORT OR OTHERWISE, ARISING
// FROM, OUT OF OR IN CONNECTION WITH THE SOFTWARE OR THE USE OR
// OTHER DEALINGS IN THE SOFTWARE.
// </copyright>

namespace MathNet.Numerics.UnitTests.LinearAlgebraTests.Complex
{
    using System.Collections.Generic;
    using System.Numerics;
    using Distributions;
    using LinearAlgebra.Complex;
    using LinearAlgebra.Generic;
    using Numerics.Random;
    using NUnit.Framework;

    /// <summary>
    /// Base class for matrix tests.
    /// </summary>
    public abstract class MatrixLoader
    {
        /// <summary>
        /// Gets or sets test matrices values to use.
        /// </summary>
        protected Dictionary<string, Complex[,]> TestData2D { get; set; }

        /// <summary>
        /// Gets or sets test matrices instances to use.
        /// </summary>
        protected Dictionary<string, Matrix> TestMatrices { get; set; }

        /// <summary>
        /// Creates a matrix for the given number of rows and columns.
        /// </summary>
        /// <param name="rows">The number of rows.</param>
        /// <param name="columns">The number of columns.</param>
        /// <returns>A matrix with the given dimensions.</returns>
        protected abstract Matrix CreateMatrix(int rows, int columns);

        /// <summary>
        /// Creates a matrix from a 2D array.
        /// </summary>
        /// <param name="data">The 2D array to create this matrix from.</param>
        /// <returns>A matrix with the given values.</returns>
        protected abstract Matrix CreateMatrix(Complex[,] data);

        /// <summary>
        /// Creates a vector of the given size.
        /// </summary>
        /// <param name="size">The size of the vector to create.
        /// </param>
        /// <returns>The new vector. </returns>
        protected abstract Vector CreateVector(int size);

        /// <summary>
        /// Creates a vector from an array.
        /// </summary>
        /// <param name="data">The array to create this vector from.</param>
        /// <returns>The new vector. </returns>
        protected abstract Vector CreateVector(Complex[] data);

        /// <summary>
        /// Setup test matrices.
        /// </summary>
        [SetUp]
        public virtual void SetupMatrices()
        {
            TestData2D = new Dictionary<string, Complex[,]>
<<<<<<< HEAD
                         {
                             { "Singular3x3", new[,] { { new Complex(1.0, 1), new Complex(1.0, 1), new Complex(2.0, 1) }, { new Complex(1.0, 1), new Complex(1.0, 1), new Complex(2.0, 1) }, { new Complex(1.0, 1), new Complex(1.0, 1), new Complex(2.0, 1) } } },
                             { "Square3x3", new[,] { { new Complex(-1.1, 1), new Complex(-2.2, 1), new Complex(-3.3, 1) }, { Complex.Zero, new Complex(1.1, 1), new Complex(2.2, 1) }, { new Complex(-4.4, 1), new Complex(5.5, 1), new Complex(6.6, 1) } } },
                             { "Square4x4", new[,] { { new Complex(-1.1, 1), new Complex(-2.2, 1), new Complex(-3.3, 1), new Complex(-4.4, 1) }, { Complex.Zero, new Complex(1.1, 1), new Complex(2.2, 1), new Complex(3.3, 1) }, { new Complex(1.0, 1), new Complex(2.1, 1), new Complex(6.2, 1), new Complex(4.3, 1) }, { new Complex(-4.4, 1), new Complex(5.5, 1), new Complex(6.6, 1), new Complex(-7.7, 1) } } },
                             { "Singular4x4", new[,] { { new Complex(-1.1, 1), new Complex(-2.2, 1), new Complex(-3.3, 1), new Complex(-4.4, 1) }, { new Complex(-1.1, 1), new Complex(-2.2, 1), new Complex(-3.3, 1), new Complex(-4.4, 1) }, { new Complex(-1.1, 1), new Complex(-2.2, 1), new Complex(-3.3, 1), new Complex(-4.4, 1) }, { new Complex(-1.1, 1), new Complex(-2.2, 1), new Complex(-3.3, 1), new Complex(-4.4, 1) } } },
                             { "Tall3x2", new[,] { { new Complex(-1.1, 1), new Complex(-2.2, 1) }, { Complex.Zero, new Complex(1.1, 1) }, { new Complex(-4.4, 1), new Complex(5.5, 1) } } },
                             { "Wide2x3", new[,] { { new Complex(-1.1, 1), new Complex(-2.2, 1), new Complex(-3.3, 1) }, { Complex.Zero, new Complex(1.1, 1), new Complex(2.2, 1) } } },
                             { "Symmetric3x3", new[,] { { Complex.One, 2.0, 3.0 }, { 2.0, 2.0, 0.0 }, { 3.0, 0.0, 3.0 } } },
                             { "Tallx3",new [,] { { 5.1,  12.2,  -3.0 },   { 3.1,  40.0,   5.0 },   { 1.0,  -6.1,   7.0 },  { 2.0,   1.1,    Complex.Zero  },  { 4.0, -26.0,   0.3} }},
                             { "Tallx3Negatives", new [,] {{ Complex.Zero,  0.0,   1.0 }, { 0.0,   0.0,   0.0 }, { 0.0,   1.0,   0.0 }, { 0.0,   0.0,   0.0  }, { 0.0,   1.0,   0.0} }}   
                         };
=======
                {
                    {"Singular3x3", new[,] {{new Complex(1.0, 1), new Complex(1.0, 1), new Complex(2.0, 1)}, {new Complex(1.0, 1), new Complex(1.0, 1), new Complex(2.0, 1)}, {new Complex(1.0, 1), new Complex(1.0, 1), new Complex(2.0, 1)}}},
                    {"Square3x3", new[,] {{new Complex(-1.1, 1), new Complex(-2.2, 1), new Complex(-3.3, 1)}, {Complex.Zero, new Complex(1.1, 1), new Complex(2.2, 1)}, {new Complex(-4.4, 1), new Complex(5.5, 1), new Complex(6.6, 1)}}},
                    {"Square4x4", new[,] {{new Complex(-1.1, 1), new Complex(-2.2, 1), new Complex(-3.3, 1), new Complex(-4.4, 1)}, {Complex.Zero, new Complex(1.1, 1), new Complex(2.2, 1), new Complex(3.3, 1)}, {new Complex(1.0, 1), new Complex(2.1, 1), new Complex(6.2, 1), new Complex(4.3, 1)}, {new Complex(-4.4, 1), new Complex(5.5, 1), new Complex(6.6, 1), new Complex(-7.7, 1)}}},
                    {"Singular4x4", new[,] {{new Complex(-1.1, 1), new Complex(-2.2, 1), new Complex(-3.3, 1), new Complex(-4.4, 1)}, {new Complex(-1.1, 1), new Complex(-2.2, 1), new Complex(-3.3, 1), new Complex(-4.4, 1)}, {new Complex(-1.1, 1), new Complex(-2.2, 1), new Complex(-3.3, 1), new Complex(-4.4, 1)}, {new Complex(-1.1, 1), new Complex(-2.2, 1), new Complex(-3.3, 1), new Complex(-4.4, 1)}}},
                    {"Tall3x2", new[,] {{new Complex(-1.1, 1), new Complex(-2.2, 1)}, {Complex.Zero, new Complex(1.1, 1)}, {new Complex(-4.4, 1), new Complex(5.5, 1)}}},
                    {"Wide2x3", new[,] {{new Complex(-1.1, 1), new Complex(-2.2, 1), new Complex(-3.3, 1)}, {Complex.Zero, new Complex(1.1, 1), new Complex(2.2, 1)}}},
                    {"Symmetric3x3", new[,] {{Complex.One, 2.0, 3.0}, {2.0, 2.0, 0.0}, {3.0, 0.0, 3.0}}}
                };
>>>>>>> b2be48f2

            TestMatrices = new Dictionary<string, Matrix>();
            foreach (var name in TestData2D.Keys)
            {
                TestMatrices.Add(name, CreateMatrix(TestData2D[name]));
            }
        }

        /// <summary>
        /// Creates a <c>DenseMatrix</c> with random values.
        /// </summary>
        /// <param name="row">The number of rows.</param>
        /// <param name="col">The number of columns.</param>
        /// <returns>A <c>DenseMatrix</c> with the given dimensions and random values.</returns>
        public static Matrix GenerateRandomDenseMatrix(int row, int col)
        {
            // Fill a matrix with standard random numbers.
            var normal = new Normal
                {
                    RandomSource = new MersenneTwister(1)
                };
            var matrixA = new DenseMatrix(row, col);
            for (var i = 0; i < row; i++)
            {
                for (var j = 0; j < col; j++)
                {
                    matrixA[i, j] = new Complex(normal.Sample(), normal.Sample());
                }
            }

            return matrixA;
        }

        /// <summary>
        /// Creates a positive definite <c>DenseMatrix</c> with random values.
        /// </summary>
        /// <param name="order">The order of the matrix.</param>
        /// <returns>A positive definite <c>DenseMatrix</c> with the given order and random values.</returns>
        public static Matrix<Complex> GenerateRandomPositiveDefiniteHermitianDenseMatrix(int order)
        {
            // Fill a matrix with standard random numbers.
            var normal = new Normal
                {
                    RandomSource = new MersenneTwister(1)
                };
            var matrixA = new DenseMatrix(order);
            for (var i = 0; i < order; i++)
            {
                for (var j = 0; j < order; j++)
                {
                    matrixA[i, j] = new Complex(normal.Sample(), normal.Sample());
                }
            }

            // Generate a Hermitian matrix which is positive definite.
            return matrixA.ConjugateTranspose()*matrixA;
        }

        /// <summary>
        /// Creates a <c>DenseVector</c> with random values.
        /// </summary>
        /// <param name="order">The size of the vector.</param>
        /// <returns>A <c>DenseVector</c> with the given dimension and random values.</returns>
        public static Vector GenerateRandomDenseVector(int order)
        {
            // Fill a matrix with standard random numbers.
            var normal = new Normal
                {
                    RandomSource = new MersenneTwister(1)
                };
            var v = new DenseVector(order);
            for (var i = 0; i < order; i++)
            {
                v[i] = new Complex(normal.Sample(), normal.Sample());
            }

            return v;
        }

        /// <summary>
        /// Creates a <c>UserDefinedMatrix</c> with random values.
        /// </summary>
        /// <param name="row">The number of rows.</param>
        /// <param name="col">The number of columns.</param>
        /// <returns>A <c>UserDefinedMatrix</c> with the given dimensions and random values.</returns>
        public static Matrix GenerateRandomUserDefinedMatrix(int row, int col)
        {
            // Fill a matrix with standard random numbers.
            var normal = new Normal
                {
                    RandomSource = new MersenneTwister(1)
                };
            var matrixA = new UserDefinedMatrix(row, col);
            for (var i = 0; i < row; i++)
            {
                for (var j = 0; j < col; j++)
                {
                    matrixA[i, j] = new Complex(normal.Sample(), normal.Sample());
                }
            }

            return matrixA;
        }

        /// <summary>
        /// Creates a positive definite <c>UserDefinedMatrix</c> with random values.
        /// </summary>
        /// <param name="order">The order of the matrix.</param>
        /// <returns>A positive definite <c>UserDefinedMatrix</c> with the given order and random values.</returns>
        public static Matrix<Complex> GenerateRandomPositiveDefiniteHermitianUserDefinedMatrix(int order)
        {
            // Fill a matrix with standard random numbers.
            var normal = new Normal
                {
                    RandomSource = new MersenneTwister(1)
                };
            var matrixA = new UserDefinedMatrix(order);
            for (var i = 0; i < order; i++)
            {
                for (var j = 0; j < order; j++)
                {
                    matrixA[i, j] = new Complex(normal.Sample(), normal.Sample());
                }
            }

            // Generate a Hermitian matrix which is positive definite.
            return matrixA.ConjugateTranspose()*matrixA;
        }

        /// <summary>
        /// Creates a <c>UserDefinedVector</c> with random values.
        /// </summary>
        /// <param name="order">The size of the vector.</param>
        /// <returns>A <c>UserDefinedVector</c> with the given dimension and random values.</returns>
        public static Vector GenerateRandomUserDefinedVector(int order)
        {
            // Fill a matrix with standard random numbers.
            var normal = new Normal
                {
                    RandomSource = new MersenneTwister(1)
                };
            var v = new UserDefinedVector(order);
            for (var i = 0; i < order; i++)
            {
                v[i] = new Complex(normal.Sample(), normal.Sample());
            }

            // Generate a matrix which is positive definite.
            return v;
        }
    }
}<|MERGE_RESOLUTION|>--- conflicted
+++ resolved
@@ -90,19 +90,6 @@
         public virtual void SetupMatrices()
         {
             TestData2D = new Dictionary<string, Complex[,]>
-<<<<<<< HEAD
-                         {
-                             { "Singular3x3", new[,] { { new Complex(1.0, 1), new Complex(1.0, 1), new Complex(2.0, 1) }, { new Complex(1.0, 1), new Complex(1.0, 1), new Complex(2.0, 1) }, { new Complex(1.0, 1), new Complex(1.0, 1), new Complex(2.0, 1) } } },
-                             { "Square3x3", new[,] { { new Complex(-1.1, 1), new Complex(-2.2, 1), new Complex(-3.3, 1) }, { Complex.Zero, new Complex(1.1, 1), new Complex(2.2, 1) }, { new Complex(-4.4, 1), new Complex(5.5, 1), new Complex(6.6, 1) } } },
-                             { "Square4x4", new[,] { { new Complex(-1.1, 1), new Complex(-2.2, 1), new Complex(-3.3, 1), new Complex(-4.4, 1) }, { Complex.Zero, new Complex(1.1, 1), new Complex(2.2, 1), new Complex(3.3, 1) }, { new Complex(1.0, 1), new Complex(2.1, 1), new Complex(6.2, 1), new Complex(4.3, 1) }, { new Complex(-4.4, 1), new Complex(5.5, 1), new Complex(6.6, 1), new Complex(-7.7, 1) } } },
-                             { "Singular4x4", new[,] { { new Complex(-1.1, 1), new Complex(-2.2, 1), new Complex(-3.3, 1), new Complex(-4.4, 1) }, { new Complex(-1.1, 1), new Complex(-2.2, 1), new Complex(-3.3, 1), new Complex(-4.4, 1) }, { new Complex(-1.1, 1), new Complex(-2.2, 1), new Complex(-3.3, 1), new Complex(-4.4, 1) }, { new Complex(-1.1, 1), new Complex(-2.2, 1), new Complex(-3.3, 1), new Complex(-4.4, 1) } } },
-                             { "Tall3x2", new[,] { { new Complex(-1.1, 1), new Complex(-2.2, 1) }, { Complex.Zero, new Complex(1.1, 1) }, { new Complex(-4.4, 1), new Complex(5.5, 1) } } },
-                             { "Wide2x3", new[,] { { new Complex(-1.1, 1), new Complex(-2.2, 1), new Complex(-3.3, 1) }, { Complex.Zero, new Complex(1.1, 1), new Complex(2.2, 1) } } },
-                             { "Symmetric3x3", new[,] { { Complex.One, 2.0, 3.0 }, { 2.0, 2.0, 0.0 }, { 3.0, 0.0, 3.0 } } },
-                             { "Tallx3",new [,] { { 5.1,  12.2,  -3.0 },   { 3.1,  40.0,   5.0 },   { 1.0,  -6.1,   7.0 },  { 2.0,   1.1,    Complex.Zero  },  { 4.0, -26.0,   0.3} }},
-                             { "Tallx3Negatives", new [,] {{ Complex.Zero,  0.0,   1.0 }, { 0.0,   0.0,   0.0 }, { 0.0,   1.0,   0.0 }, { 0.0,   0.0,   0.0  }, { 0.0,   1.0,   0.0} }}   
-                         };
-=======
                 {
                     {"Singular3x3", new[,] {{new Complex(1.0, 1), new Complex(1.0, 1), new Complex(2.0, 1)}, {new Complex(1.0, 1), new Complex(1.0, 1), new Complex(2.0, 1)}, {new Complex(1.0, 1), new Complex(1.0, 1), new Complex(2.0, 1)}}},
                     {"Square3x3", new[,] {{new Complex(-1.1, 1), new Complex(-2.2, 1), new Complex(-3.3, 1)}, {Complex.Zero, new Complex(1.1, 1), new Complex(2.2, 1)}, {new Complex(-4.4, 1), new Complex(5.5, 1), new Complex(6.6, 1)}}},
@@ -111,8 +98,9 @@
                     {"Tall3x2", new[,] {{new Complex(-1.1, 1), new Complex(-2.2, 1)}, {Complex.Zero, new Complex(1.1, 1)}, {new Complex(-4.4, 1), new Complex(5.5, 1)}}},
                     {"Wide2x3", new[,] {{new Complex(-1.1, 1), new Complex(-2.2, 1), new Complex(-3.3, 1)}, {Complex.Zero, new Complex(1.1, 1), new Complex(2.2, 1)}}},
                     {"Symmetric3x3", new[,] {{Complex.One, 2.0, 3.0}, {2.0, 2.0, 0.0}, {3.0, 0.0, 3.0}}}
-                };
->>>>>>> b2be48f2
+                            , { "Tallx3",new [,] { { 5.1,  12.2,  -3.0 },   { 3.1,  40.0,   5.0 },   { 1.0,  -6.1,   7.0 },  { 2.0,   1.1,    Complex.Zero  },  { 4.0, -26.0,   0.3} }},
+                             { "Tallx3Negatives", new [,] {{ Complex.Zero,  0.0,   1.0 }, { 0.0,   0.0,   0.0 }, { 0.0,   1.0,   0.0 }, { 0.0,   0.0,   0.0  }, { 0.0,   1.0,   0.0} }}   
+                };
 
             TestMatrices = new Dictionary<string, Matrix>();
             foreach (var name in TestData2D.Keys)
