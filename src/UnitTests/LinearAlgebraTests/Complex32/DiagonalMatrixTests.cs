// <copyright file="DiagonalMatrixTests.cs" company="Math.NET">
// Math.NET Numerics, part of the Math.NET Project
// http://numerics.mathdotnet.com
// http://github.com/mathnet/mathnet-numerics
// http://mathnetnumerics.codeplex.com
//
// Copyright (c) 2009-2013 Math.NET
//
// Permission is hereby granted, free of charge, to any person
// obtaining a copy of this software and associated documentation
// files (the "Software"), to deal in the Software without
// restriction, including without limitation the rights to use,
// copy, modify, merge, publish, distribute, sublicense, and/or sell
// copies of the Software, and to permit persons to whom the
// Software is furnished to do so, subject to the following
// conditions:
//
// The above copyright notice and this permission notice shall be
// included in all copies or substantial portions of the Software.
//
// THE SOFTWARE IS PROVIDED "AS IS", WITHOUT WARRANTY OF ANY KIND,
// EXPRESS OR IMPLIED, INCLUDING BUT NOT LIMITED TO THE WARRANTIES
// OF MERCHANTABILITY, FITNESS FOR A PARTICULAR PURPOSE AND
// NONINFRINGEMENT. IN NO EVENT SHALL THE AUTHORS OR COPYRIGHT
// HOLDERS BE LIABLE FOR ANY CLAIM, DAMAGES OR OTHER LIABILITY,
// WHETHER IN AN ACTION OF CONTRACT, TORT OR OTHERWISE, ARISING
// FROM, OUT OF OR IN CONNECTION WITH THE SOFTWARE OR THE USE OR
// OTHER DEALINGS IN THE SOFTWARE.
// </copyright>

namespace MathNet.Numerics.UnitTests.LinearAlgebraTests.Complex32
{
    using LinearAlgebra.Complex32;
    using NUnit.Framework;
    using System;
    using System.Collections.Generic;
    using Complex32 = Numerics.Complex32;

    /// <summary>
    /// Diagonal matrix tests.
    /// </summary>
    public class DiagonalMatrixTests : MatrixTests
    {
        /// <summary>
        /// Setup test matrices.
        /// </summary>
        [SetUp]
        public override void SetupMatrices()
        {
            TestData2D = new Dictionary<string, Complex32[,]>
<<<<<<< HEAD
                         {
                             { "Singular3x3", new[,] { { new Complex32(1.0f, 1), Complex32.Zero, Complex32.Zero }, { Complex32.Zero, Complex32.Zero, Complex32.Zero }, { Complex32.Zero, Complex32.Zero, new Complex32(3.0f, 1) } } },
                             { "Square3x3", new[,] { { new Complex32(-1.1f, 1), Complex32.Zero, Complex32.Zero }, { Complex32.Zero, new Complex32(1.1f, 1), Complex32.Zero }, { Complex32.Zero, Complex32.Zero, new Complex32(6.6f, 1) } } },
                             { "Square4x4", new[,] { { new Complex32(-1.1f, 1), Complex32.Zero, Complex32.Zero, Complex32.Zero }, { Complex32.Zero, new Complex32(1.1f, 1), Complex32.Zero, Complex32.Zero }, { Complex32.Zero, Complex32.Zero, new Complex32(6.2f, 1), Complex32.Zero }, { Complex32.Zero, Complex32.Zero, Complex32.Zero, new Complex32(-7.7f, 1) } } },
                             { "Singular4x4", new[,] { { new Complex32(-1.1f, 1), Complex32.Zero, Complex32.Zero, Complex32.Zero }, { Complex32.Zero, new Complex32(-2.2f, 1), Complex32.Zero, Complex32.Zero }, { Complex32.Zero, Complex32.Zero, Complex32.Zero, Complex32.Zero }, { Complex32.Zero, Complex32.Zero, Complex32.Zero, new Complex32(-4.4f, 1) } } },
                             { "Tall3x2", new[,] { { new Complex32(-1.1f, 1), Complex32.Zero }, { Complex32.Zero, new Complex32(1.1f, 1) }, { Complex32.Zero, Complex32.Zero } } },
                             { "Wide2x3", new[,] { { new Complex32(-1.1f, 1), Complex32.Zero, Complex32.Zero }, { Complex32.Zero, new Complex32(1.1f, 1), Complex32.Zero } } },
                             { "Tallx3",new[,] {  { new Complex32(5.1f,0.0f),Complex32.Zero, Complex32.Zero},{ Complex32.Zero,  new Complex32(-40.0f,0.0f),Complex32.Zero}, {Complex32.Zero,Complex32.Zero, new Complex32(-7.0f,0.0f) } }},
                             { "Tallx3Negatives", new[,] { {new Complex32(0.0f,0.0f),Complex32.Zero,Complex32.Zero} ,{ Complex32.Zero,new Complex32(1.0f,0.0f),Complex32.Zero}, {Complex32.Zero,Complex32.Zero,new Complex32(1.0f,0.0f)} }}   

                         };
=======
                {
                    {"Singular3x3", new[,] {{new Complex32(1.0f, 1), Complex32.Zero, Complex32.Zero}, {Complex32.Zero, Complex32.Zero, Complex32.Zero}, {Complex32.Zero, Complex32.Zero, new Complex32(3.0f, 1)}}},
                    {"Square3x3", new[,] {{new Complex32(-1.1f, 1), Complex32.Zero, Complex32.Zero}, {Complex32.Zero, new Complex32(1.1f, 1), Complex32.Zero}, {Complex32.Zero, Complex32.Zero, new Complex32(6.6f, 1)}}},
                    {"Square4x4", new[,] {{new Complex32(-1.1f, 1), Complex32.Zero, Complex32.Zero, Complex32.Zero}, {Complex32.Zero, new Complex32(1.1f, 1), Complex32.Zero, Complex32.Zero}, {Complex32.Zero, Complex32.Zero, new Complex32(6.2f, 1), Complex32.Zero}, {Complex32.Zero, Complex32.Zero, Complex32.Zero, new Complex32(-7.7f, 1)}}},
                    {"Singular4x4", new[,] {{new Complex32(-1.1f, 1), Complex32.Zero, Complex32.Zero, Complex32.Zero}, {Complex32.Zero, new Complex32(-2.2f, 1), Complex32.Zero, Complex32.Zero}, {Complex32.Zero, Complex32.Zero, Complex32.Zero, Complex32.Zero}, {Complex32.Zero, Complex32.Zero, Complex32.Zero, new Complex32(-4.4f, 1)}}},
                    {"Tall3x2", new[,] {{new Complex32(-1.1f, 1), Complex32.Zero}, {Complex32.Zero, new Complex32(1.1f, 1)}, {Complex32.Zero, Complex32.Zero}}},
                    {"Wide2x3", new[,] {{new Complex32(-1.1f, 1), Complex32.Zero, Complex32.Zero}, {Complex32.Zero, new Complex32(1.1f, 1), Complex32.Zero}}}
                };
>>>>>>> b2be48f2

            TestMatrices = new Dictionary<string, Matrix>();
            foreach (var name in TestData2D.Keys)
            {
                TestMatrices.Add(name, CreateMatrix(TestData2D[name]));
            }
        }

        /// <summary>
        /// Creates a matrix for the given number of rows and columns.
        /// </summary>
        /// <param name="rows">The number of rows.</param>
        /// <param name="columns">The number of columns.</param>
        /// <returns>A matrix with the given dimensions.</returns>
        protected override Matrix CreateMatrix(int rows, int columns)
        {
            return new DiagonalMatrix(rows, columns);
        }

        /// <summary>
        /// Creates a matrix from a 2D array.
        /// </summary>
        /// <param name="data">The 2D array to create this matrix from.</param>
        /// <returns>A matrix with the given values.</returns>
        protected override Matrix CreateMatrix(Complex32[,] data)
        {
            return DiagonalMatrix.OfArray(data);
        }

        /// <summary>
        /// Creates a vector of the given size.
        /// </summary>
        /// <param name="size">The size of the vector to create.
        /// </param>
        /// <returns>The new vector. </returns>
        protected override Vector CreateVector(int size)
        {
            return new SparseVector(size);
        }

        /// <summary>
        /// Creates a vector from an array.
        /// </summary>
        /// <param name="data">The array to create this vector from.</param>
        /// <returns>The new vector. </returns>
        protected override Vector CreateVector(Complex32[] data)
        {
            return SparseVector.OfEnumerable(data);
        }

        /// <summary>
        /// Can create a matrix from a diagonal array.
        /// </summary>
        [Test]
        public void CanCreateMatrixFromDiagonalArray()
        {
            var testData = new Dictionary<string, Matrix>
                {
                    {"Singular3x3", new DiagonalMatrix(3, 3, new[] {new Complex32(1.0f, 1), Complex32.Zero, new Complex32(3.0f, 1)})},
                    {"Square3x3", new DiagonalMatrix(3, 3, new[] {new Complex32(-1.1f, 1), new Complex32(1.1f, 1), new Complex32(6.6f, 1)})},
                    {"Square4x4", new DiagonalMatrix(4, 4, new[] {new Complex32(-1.1f, 1), new Complex32(1.1f, 1), new Complex32(6.2f, 1), new Complex32(-7.7f, 1)})},
                    {"Tall3x2", new DiagonalMatrix(3, 2, new[] {new Complex32(-1.1f, 1), new Complex32(1.1f, 1)})},
                    {"Wide2x3", new DiagonalMatrix(2, 3, new[] {new Complex32(-1.1f, 1), new Complex32(1.1f, 1)})},
                };

            foreach (var name in testData.Keys)
            {
                Assert.That(testData[name], Is.EqualTo(TestMatrices[name]));
            }
        }

        /// <summary>
        /// Matrix from array is a reference.
        /// </summary>
        [Test]
        public void MatrixFrom1DArrayIsReference()
        {
            var data = new[] {new Complex32(1.0f, 1), new Complex32(2.0f, 1), new Complex32(3.0f, 1), new Complex32(4.0f, 1), new Complex32(5.0f, 1)};
            var matrix = new DiagonalMatrix(5, 5, data);
            matrix[0, 0] = new Complex32(10.0f, 1);
            Assert.AreEqual(new Complex32(10.0f, 1), data[0]);
        }

        /// <summary>
        /// Can create a matrix from two-dimensional array.
        /// </summary>
        /// <param name="name">Matrix name.</param>
        [TestCase("Singular3x3")]
        [TestCase("Singular4x4")]
        [TestCase("Square3x3")]
        [TestCase("Square4x4")]
        [TestCase("Tall3x2")]
        [TestCase("Wide2x3")]
        public void CanCreateMatrixFrom2DArray(string name)
        {
            var matrix = DiagonalMatrix.OfArray(TestData2D[name]);
            for (var i = 0; i < TestData2D[name].GetLength(0); i++)
            {
                for (var j = 0; j < TestData2D[name].GetLength(1); j++)
                {
                    Assert.AreEqual(TestData2D[name][i, j], matrix[i, j]);
                }
            }
        }

        /// <summary>
        /// Can create a matrix with uniform values.
        /// </summary>
        [Test]
        public void CanCreateMatrixWithUniformValues()
        {
            var matrix = new DiagonalMatrix(10, 10, new Complex32(10.0f, 1));
            for (var i = 0; i < matrix.RowCount; i++)
            {
                Assert.AreEqual(matrix[i, i], new Complex32(10.0f, 1));
            }
        }

        /// <summary>
        /// Can create an identity matrix.
        /// </summary>
        [Test]
        public void CanCreateIdentity()
        {
            var matrix = DiagonalMatrix.Identity(5);
            for (var i = 0; i < matrix.RowCount; i++)
            {
                for (var j = 0; j < matrix.ColumnCount; j++)
                {
                    Assert.AreEqual(i == j ? Complex32.One : Complex32.Zero, matrix[i, j]);
                }
            }
        }

        /// <summary>
        /// Identity with wrong order throws <c>ArgumentOutOfRangeException</c>.
        /// </summary>
        /// <param name="order">The size of the square matrix</param>
        [TestCase(0)]
        [TestCase(-1)]
        public void IdentityWithWrongOrderThrowsArgumentOutOfRangeException(int order)
        {
            Assert.Throws<ArgumentOutOfRangeException>(() => DiagonalMatrix.Identity(order));
        }

        /// <summary>
        /// Can multiply a matrix with matrix.
        /// </summary>
        /// <param name="nameA">Matrix A name.</param>
        /// <param name="nameB">Matrix B name.</param>
        public override void CanMultiplyMatrixWithMatrixIntoResult(string nameA, string nameB)
        {
            var matrixA = TestMatrices[nameA];
            var matrixB = TestMatrices[nameB];
            var matrixC = new SparseMatrix(matrixA.RowCount, matrixB.ColumnCount);
            matrixA.Multiply(matrixB, matrixC);

            Assert.AreEqual(matrixC.RowCount, matrixA.RowCount);
            Assert.AreEqual(matrixC.ColumnCount, matrixB.ColumnCount);

            for (var i = 0; i < matrixC.RowCount; i++)
            {
                for (var j = 0; j < matrixC.ColumnCount; j++)
                {
                    AssertHelpers.AlmostEqual(matrixA.Row(i)*matrixB.Column(j), matrixC[i, j], 15);
                }
            }
        }

        /// <summary>
        /// Permute matrix rows throws <c>InvalidOperationException</c>.
        /// </summary>
        [Test]
        public void PermuteMatrixRowsThrowsInvalidOperationException()
        {
            var matrixp = CreateMatrix(TestData2D["Singular3x3"]);
            var permutation = new Permutation(new[] {2, 0, 1});
            Assert.Throws<InvalidOperationException>(() => matrixp.PermuteRows(permutation));
        }

        /// <summary>
        /// Permute matrix columns throws <c>InvalidOperationException</c>.
        /// </summary>
        [Test]
        public void PermuteMatrixColumnsThrowsInvalidOperationException()
        {
            var matrixp = CreateMatrix(TestData2D["Singular3x3"]);
            var permutation = new Permutation(new[] {2, 0, 1});
            Assert.Throws<InvalidOperationException>(() => matrixp.PermuteColumns(permutation));
        }

        /// <summary>
        /// Can pointwise divide matrices into a result matrix.
        /// </summary>
        public override void CanPointwiseDivideIntoResult()
        {
            foreach (var data in TestMatrices.Values)
            {
                var other = data.Clone();
                var result = data.Clone();
                data.PointwiseDivide(other, result);
                var min = Math.Min(data.RowCount, data.ColumnCount);
                for (var i = 0; i < min; i++)
                {
                    Assert.AreEqual(data[i, i]/other[i, i], result[i, i]);
                }

                result = data.PointwiseDivide(other);
                for (var i = 0; i < min; i++)
                {
                    Assert.AreEqual(data[i, i]/other[i, i], result[i, i]);
                }
            }
        }

        /// <summary>
        /// Can compute Frobenius norm.
        /// </summary>
        public override void CanComputeFrobeniusNorm()
        {
            var matrix = TestMatrices["Square3x3"];
            var denseMatrix = DenseMatrix.OfArray(TestData2D["Square3x3"]);
            AssertHelpers.AlmostEqual(denseMatrix.FrobeniusNorm(), matrix.FrobeniusNorm(), 14);

            matrix = TestMatrices["Wide2x3"];
            denseMatrix = DenseMatrix.OfArray(TestData2D["Wide2x3"]);
            AssertHelpers.AlmostEqual(denseMatrix.FrobeniusNorm(), matrix.FrobeniusNorm(), 14);

            matrix = TestMatrices["Tall3x2"];
            denseMatrix = DenseMatrix.OfArray(TestData2D["Tall3x2"]);
            AssertHelpers.AlmostEqual(denseMatrix.FrobeniusNorm(), matrix.FrobeniusNorm(), 14);
        }

        /// <summary>
        /// Can compute Infinity norm.
        /// </summary>
        public override void CanComputeInfinityNorm()
        {
            var matrix = TestMatrices["Square3x3"];
            var denseMatrix = DenseMatrix.OfArray(TestData2D["Square3x3"]);
            AssertHelpers.AlmostEqual(denseMatrix.InfinityNorm(), matrix.InfinityNorm(), 14);

            matrix = TestMatrices["Wide2x3"];
            denseMatrix = DenseMatrix.OfArray(TestData2D["Wide2x3"]);
            AssertHelpers.AlmostEqual(denseMatrix.InfinityNorm(), matrix.InfinityNorm(), 14);

            matrix = TestMatrices["Tall3x2"];
            denseMatrix = DenseMatrix.OfArray(TestData2D["Tall3x2"]);
            AssertHelpers.AlmostEqual(denseMatrix.InfinityNorm(), matrix.InfinityNorm(), 14);
        }

        /// <summary>
        /// Can compute L1 norm.
        /// </summary>
        public override void CanComputeL1Norm()
        {
            var matrix = TestMatrices["Square3x3"];
            var denseMatrix = DenseMatrix.OfArray(TestData2D["Square3x3"]);
            AssertHelpers.AlmostEqual(denseMatrix.L1Norm(), matrix.L1Norm(), 14);

            matrix = TestMatrices["Wide2x3"];
            denseMatrix = DenseMatrix.OfArray(TestData2D["Wide2x3"]);
            AssertHelpers.AlmostEqual(denseMatrix.L1Norm(), matrix.L1Norm(), 14);

            matrix = TestMatrices["Tall3x2"];
            denseMatrix = DenseMatrix.OfArray(TestData2D["Tall3x2"]);
            AssertHelpers.AlmostEqual(denseMatrix.L1Norm(), matrix.L1Norm(), 14);
        }

        /// <summary>
        /// Can compute L2 norm.
        /// </summary>
        public override void CanComputeL2Norm()
        {
            var matrix = TestMatrices["Square3x3"];
            var denseMatrix = DenseMatrix.OfArray(TestData2D["Square3x3"]);
            AssertHelpers.AlmostEqual(denseMatrix.L2Norm(), matrix.L2Norm(), 14);

            matrix = TestMatrices["Wide2x3"];
            denseMatrix = DenseMatrix.OfArray(TestData2D["Wide2x3"]);
            AssertHelpers.AlmostEqual(denseMatrix.L2Norm(), matrix.L2Norm(), 14);

            matrix = TestMatrices["Tall3x2"];
            denseMatrix = DenseMatrix.OfArray(TestData2D["Tall3x2"]);
            AssertHelpers.AlmostEqual(denseMatrix.L2Norm(), matrix.L2Norm(), 14);
        }

        /// <summary>
        /// Can compute determinant.
        /// </summary>
        [Test]
        public void CanComputeDeterminant()
        {
            var matrix = TestMatrices["Square3x3"];
            var denseMatrix = DenseMatrix.OfArray(TestData2D["Square3x3"]);
            AssertHelpers.AlmostEqual(denseMatrix.Determinant(), matrix.Determinant(), 14);

            matrix = TestMatrices["Square4x4"];
            denseMatrix = DenseMatrix.OfArray(TestData2D["Square4x4"]);
            AssertHelpers.AlmostEqual(denseMatrix.Determinant(), matrix.Determinant(), 14);
        }

        /// <summary>
        /// Determinant of  non-square matrix throws <c>ArgumentException</c>.
        /// </summary>
        [Test]
        public void DeterminantNotSquareMatrixThrowsArgumentException()
        {
            var matrix = TestMatrices["Tall3x2"];
            Assert.Throws<ArgumentException>(() => matrix.Determinant());
        }

        /// <summary>
        /// Can check if a matrix is symmetric.
        /// </summary>
        [Test]
        public override void CanCheckIfMatrixIsSymmetric()
        {
            var matrix = TestMatrices["Square3x3"];
            Assert.IsTrue(matrix.IsSymmetric);
        }

        /// <summary>
        /// Remove Column check to see if it throws <c>InvalidOperationException</c>.
        /// </summary>
        [TestCase("Singular3x3")]
        [TestCase("Square3x3")]
        public override void CanRemoveColumn(string name)
        {
            var testMatrix = CreateMatrix(TestData2D[name]);
            foreach (int i in testMatrix.ColumnIndices())
            {
                Assert.Throws<InvalidOperationException>(() => testMatrix.RemoveColumn(i));
            }
        }

        /// <summary>
        /// Remove Row check to see if it throws <c>InvalidOperationException</c>.
        /// </summary>
        [TestCase("Singular3x3")]
        [TestCase("Square3x3")]
        public override void CanRemoveRow(string name)
        {
            var testMatrix = CreateMatrix(TestData2D[name]);

            foreach (int i in testMatrix.RowIndices())
            {
                Assert.Throws<InvalidOperationException>(() => testMatrix.RemoveRow(i));
            }
        }

        /// <summary>
        /// Check to see if it throws <c>InvalidOperationException</c>.
        /// </summary>
        [TestCase("Square3x3")]
        [TestCase("Wide2x3")]
        public override void CanShuffleMatrixOnColumns(string name)
        {
            var testMatrix = CreateMatrix(TestData2D[name]);// TestMatrices[name];
            Assert.Throws<InvalidOperationException>(() => testMatrix.ShuffleColumns());

        }


        /// <summary>
        /// Check to see if it throws <c>InvalidOperationException</c>.
        /// </summary>
        [TestCase("Square3x3")]
        [TestCase("Wide2x3")]
        public override void CanShuffleMatrixOnRows(string name)
        {
            var testMatrix = CreateMatrix(TestData2D[name]);// TestMatrices[name];
            Assert.Throws<InvalidOperationException>(() => testMatrix.ShuffleRows());

        }



        /// <summary>
        /// Check to see if it throws <c>InvalidOperationException</c>.
        /// </summary>
        [TestCase("Singular3x3")]
        [TestCase("Square3x3")]
        public override void CanSortMatrixOnColumns(string name)
        {
            var testMatrix = CreateMatrix(TestData2D[name]);

            for (int i = 0; i < testMatrix.ColumnCount; i++)
            {
                Assert.Throws<InvalidOperationException>(() => testMatrix.SortByColumn(i));
            }


        }


        /// <summary>
        /// Check to see if it throws <c>InvalidOperationException</c>.
        /// </summary>
        [TestCase("Singular3x3")]
        [TestCase("Square3x3")]
        public override void CanSortMatrixOnRows(string name)
        {
            var testMatrix = CreateMatrix(TestData2D[name]);

            for (int i = 0; i < testMatrix.RowCount; i++)
            {
                Assert.Throws<InvalidOperationException>(() => testMatrix.SortByRow(i));
            }
        }

    
    }
}<|MERGE_RESOLUTION|>--- conflicted
+++ resolved
@@ -48,28 +48,17 @@
         public override void SetupMatrices()
         {
             TestData2D = new Dictionary<string, Complex32[,]>
-<<<<<<< HEAD
-                         {
-                             { "Singular3x3", new[,] { { new Complex32(1.0f, 1), Complex32.Zero, Complex32.Zero }, { Complex32.Zero, Complex32.Zero, Complex32.Zero }, { Complex32.Zero, Complex32.Zero, new Complex32(3.0f, 1) } } },
-                             { "Square3x3", new[,] { { new Complex32(-1.1f, 1), Complex32.Zero, Complex32.Zero }, { Complex32.Zero, new Complex32(1.1f, 1), Complex32.Zero }, { Complex32.Zero, Complex32.Zero, new Complex32(6.6f, 1) } } },
-                             { "Square4x4", new[,] { { new Complex32(-1.1f, 1), Complex32.Zero, Complex32.Zero, Complex32.Zero }, { Complex32.Zero, new Complex32(1.1f, 1), Complex32.Zero, Complex32.Zero }, { Complex32.Zero, Complex32.Zero, new Complex32(6.2f, 1), Complex32.Zero }, { Complex32.Zero, Complex32.Zero, Complex32.Zero, new Complex32(-7.7f, 1) } } },
-                             { "Singular4x4", new[,] { { new Complex32(-1.1f, 1), Complex32.Zero, Complex32.Zero, Complex32.Zero }, { Complex32.Zero, new Complex32(-2.2f, 1), Complex32.Zero, Complex32.Zero }, { Complex32.Zero, Complex32.Zero, Complex32.Zero, Complex32.Zero }, { Complex32.Zero, Complex32.Zero, Complex32.Zero, new Complex32(-4.4f, 1) } } },
-                             { "Tall3x2", new[,] { { new Complex32(-1.1f, 1), Complex32.Zero }, { Complex32.Zero, new Complex32(1.1f, 1) }, { Complex32.Zero, Complex32.Zero } } },
-                             { "Wide2x3", new[,] { { new Complex32(-1.1f, 1), Complex32.Zero, Complex32.Zero }, { Complex32.Zero, new Complex32(1.1f, 1), Complex32.Zero } } },
-                             { "Tallx3",new[,] {  { new Complex32(5.1f,0.0f),Complex32.Zero, Complex32.Zero},{ Complex32.Zero,  new Complex32(-40.0f,0.0f),Complex32.Zero}, {Complex32.Zero,Complex32.Zero, new Complex32(-7.0f,0.0f) } }},
-                             { "Tallx3Negatives", new[,] { {new Complex32(0.0f,0.0f),Complex32.Zero,Complex32.Zero} ,{ Complex32.Zero,new Complex32(1.0f,0.0f),Complex32.Zero}, {Complex32.Zero,Complex32.Zero,new Complex32(1.0f,0.0f)} }}   
-
-                         };
-=======
                 {
                     {"Singular3x3", new[,] {{new Complex32(1.0f, 1), Complex32.Zero, Complex32.Zero}, {Complex32.Zero, Complex32.Zero, Complex32.Zero}, {Complex32.Zero, Complex32.Zero, new Complex32(3.0f, 1)}}},
                     {"Square3x3", new[,] {{new Complex32(-1.1f, 1), Complex32.Zero, Complex32.Zero}, {Complex32.Zero, new Complex32(1.1f, 1), Complex32.Zero}, {Complex32.Zero, Complex32.Zero, new Complex32(6.6f, 1)}}},
                     {"Square4x4", new[,] {{new Complex32(-1.1f, 1), Complex32.Zero, Complex32.Zero, Complex32.Zero}, {Complex32.Zero, new Complex32(1.1f, 1), Complex32.Zero, Complex32.Zero}, {Complex32.Zero, Complex32.Zero, new Complex32(6.2f, 1), Complex32.Zero}, {Complex32.Zero, Complex32.Zero, Complex32.Zero, new Complex32(-7.7f, 1)}}},
                     {"Singular4x4", new[,] {{new Complex32(-1.1f, 1), Complex32.Zero, Complex32.Zero, Complex32.Zero}, {Complex32.Zero, new Complex32(-2.2f, 1), Complex32.Zero, Complex32.Zero}, {Complex32.Zero, Complex32.Zero, Complex32.Zero, Complex32.Zero}, {Complex32.Zero, Complex32.Zero, Complex32.Zero, new Complex32(-4.4f, 1)}}},
                     {"Tall3x2", new[,] {{new Complex32(-1.1f, 1), Complex32.Zero}, {Complex32.Zero, new Complex32(1.1f, 1)}, {Complex32.Zero, Complex32.Zero}}},
-                    {"Wide2x3", new[,] {{new Complex32(-1.1f, 1), Complex32.Zero, Complex32.Zero}, {Complex32.Zero, new Complex32(1.1f, 1), Complex32.Zero}}}
+                             { "Wide2x3", new[,] { { new Complex32(-1.1f, 1), Complex32.Zero, Complex32.Zero }, { Complex32.Zero, new Complex32(1.1f, 1), Complex32.Zero } } },
+                             { "Tallx3",new[,] {  { new Complex32(5.1f,0.0f),Complex32.Zero, Complex32.Zero},{ Complex32.Zero,  new Complex32(-40.0f,0.0f),Complex32.Zero}, {Complex32.Zero,Complex32.Zero, new Complex32(-7.0f,0.0f) } }},
+                             { "Tallx3Negatives", new[,] { {new Complex32(0.0f,0.0f),Complex32.Zero,Complex32.Zero} ,{ Complex32.Zero,new Complex32(1.0f,0.0f),Complex32.Zero}, {Complex32.Zero,Complex32.Zero,new Complex32(1.0f,0.0f)} }}   
+
                 };
->>>>>>> b2be48f2
 
             TestMatrices = new Dictionary<string, Matrix>();
             foreach (var name in TestData2D.Keys)
