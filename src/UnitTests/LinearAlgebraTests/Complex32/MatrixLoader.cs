--- conflicted
+++ resolved
@@ -90,20 +90,6 @@
         public virtual void SetupMatrices()
         {
             TestData2D = new Dictionary<string, Complex32[,]>
-<<<<<<< HEAD
-                         {
-                             { "Singular3x3", new[,] { { new Complex32(1.0f, 1), new Complex32(1.0f, 1), new Complex32(2.0f, 1) }, { new Complex32(1.0f, 1), new Complex32(1.0f, 1), new Complex32(2.0f, 1) }, { new Complex32(1.0f, 1), new Complex32(1.0f, 1), new Complex32(2.0f, 1) } } },
-                             { "Square3x3", new[,] { { new Complex32(-1.1f, 1), new Complex32(-2.2f, 1), new Complex32(-3.3f, 1) }, { Complex32.Zero, new Complex32(1.1f, 1), new Complex32(2.2f, 1) }, { new Complex32(-4.4f, 1), new Complex32(5.5f, 1), new Complex32(6.6f, 1) } } },
-                             { "Square4x4", new[,] { { new Complex32(-1.1f, 1), new Complex32(-2.2f, 1), new Complex32(-3.3f, 1), new Complex32(-4.4f, 1) }, { Complex32.Zero, new Complex32(1.1f, 1), new Complex32(2.2f, 1), new Complex32(3.3f, 1) }, { new Complex32(1.0f, 1), new Complex32(2.1f, 1), new Complex32(6.2f, 1), new Complex32(4.3f, 1) }, { new Complex32(-4.4f, 1), new Complex32(5.5f, 1), new Complex32(6.6f, 1), new Complex32(-7.7f, 1) } } },
-                             { "Singular4x4", new[,] { { new Complex32(-1.1f, 1), new Complex32(-2.2f, 1), new Complex32(-3.3f, 1), new Complex32(-4.4f, 1) }, { new Complex32(-1.1f, 1), new Complex32(-2.2f, 1), new Complex32(-3.3f, 1), new Complex32(-4.4f, 1) }, { new Complex32(-1.1f, 1), new Complex32(-2.2f, 1), new Complex32(-3.3f, 1), new Complex32(-4.4f, 1) }, { new Complex32(-1.1f, 1), new Complex32(-2.2f, 1), new Complex32(-3.3f, 1), new Complex32(-4.4f, 1) } } },
-                             { "Tall3x2", new[,] { { new Complex32(-1.1f, 1), new Complex32(-2.2f, 1) }, { Complex32.Zero, new Complex32(1.1f, 1) }, { new Complex32(-4.4f, 1), new Complex32(5.5f, 1) } } },
-                             { "Wide2x3", new[,] { { new Complex32(-1.1f, 1), new Complex32(-2.2f, 1), new Complex32(-3.3f, 1) }, { Complex32.Zero, new Complex32(1.1f, 1), new Complex32(2.2f, 1) } } },
-                             { "Symmetric3x3", new[,] { { Complex32.One, 2.0f, 3.0f }, { 2.0f, 2.0f, 0.0f }, { 3.0f, 0.0f, 3.0f } }} ,
-                             { "Tallx3",new [,] { { 5.1f,  12.2f,  -3.0f },   { 3.1f,  40.0f,   5.0f },   { 1.0f,  -6.1f,   7.0f },  { 2.0f,   1.1f,    Complex32.Zero  },  { 4.0f, -26.0f,   0.3f} }},
-                             { "Tallx3Negatives", new [,] {{ Complex32.Zero,  0.0f,   1.0f }, { 0.0f,   0.0f,   0.0f }, { 0.0f,   1.0f,   0.0f }, { 0.0f,   0.0f,   0.0f  }, { 0.0f,   1.0f,   0.0f} }}   
-            
-                         };
-=======
                 {
                     {"Singular3x3", new[,] {{new Complex32(1.0f, 1), new Complex32(1.0f, 1), new Complex32(2.0f, 1)}, {new Complex32(1.0f, 1), new Complex32(1.0f, 1), new Complex32(2.0f, 1)}, {new Complex32(1.0f, 1), new Complex32(1.0f, 1), new Complex32(2.0f, 1)}}},
                     {"Square3x3", new[,] {{new Complex32(-1.1f, 1), new Complex32(-2.2f, 1), new Complex32(-3.3f, 1)}, {Complex32.Zero, new Complex32(1.1f, 1), new Complex32(2.2f, 1)}, {new Complex32(-4.4f, 1), new Complex32(5.5f, 1), new Complex32(6.6f, 1)}}},
@@ -112,8 +98,10 @@
                     {"Tall3x2", new[,] {{new Complex32(-1.1f, 1), new Complex32(-2.2f, 1)}, {Complex32.Zero, new Complex32(1.1f, 1)}, {new Complex32(-4.4f, 1), new Complex32(5.5f, 1)}}},
                     {"Wide2x3", new[,] {{new Complex32(-1.1f, 1), new Complex32(-2.2f, 1), new Complex32(-3.3f, 1)}, {Complex32.Zero, new Complex32(1.1f, 1), new Complex32(2.2f, 1)}}},
                     {"Symmetric3x3", new[,] {{Complex32.One, 2.0f, 3.0f}, {2.0f, 2.0f, 0.0f}, {3.0f, 0.0f, 3.0f}}}
-                };
->>>>>>> b2be48f2
+                     ,       { "Tallx3",new [,] { { 5.1f,  12.2f,  -3.0f },   { 3.1f,  40.0f,   5.0f },   { 1.0f,  -6.1f,   7.0f },  { 2.0f,   1.1f,    Complex32.Zero  },  { 4.0f, -26.0f,   0.3f} }},
+                             { "Tallx3Negatives", new [,] {{ Complex32.Zero,  0.0f,   1.0f }, { 0.0f,   0.0f,   0.0f }, { 0.0f,   1.0f,   0.0f }, { 0.0f,   0.0f,   0.0f  }, { 0.0f,   1.0f,   0.0f} }}   
+            
+                };
 
             TestMatrices = new Dictionary<string, Matrix>();
             foreach (var name in TestData2D.Keys)
